--- conflicted
+++ resolved
@@ -2,23 +2,12 @@
 
 import (
 	"bytes"
+	"fmt"
 	"strings"
 	"testing"
 	"time"
 
-<<<<<<< HEAD
 	"github.com/stretchr/testify/assert"
-	"golang.org/x/sys/unix"
-
-	"github.com/swiftstack/ProxyFS/conf"
-	"github.com/swiftstack/ProxyFS/dlm"
-	"github.com/swiftstack/ProxyFS/evtlog"
-	"github.com/swiftstack/ProxyFS/headhunter"
-	"github.com/swiftstack/ProxyFS/logger"
-	"github.com/swiftstack/ProxyFS/ramswift"
-	"github.com/swiftstack/ProxyFS/stats"
-=======
->>>>>>> e5e832f3
 	"github.com/swiftstack/ProxyFS/swiftclient"
 	"github.com/swiftstack/ProxyFS/utils"
 )
@@ -2202,10 +2191,13 @@
 	// TODO: Need to test GetFragmentationReport()
 
 	// TODO: Once implemented, need to test Optimize()
-<<<<<<< HEAD
+
+	testTeardown(t)
 }
 
 func TestInodeDiscard(t *testing.T) {
+	testSetup(t, false)
+
 	assert := assert.New(t)
 	testVolumeHandle, err := FetchVolumeHandle("TestVolume")
 	if nil != err {
@@ -2243,8 +2235,6 @@
 	assert.Equal(dirty, uint64(0), "Number of inodes dirty should zero")
 	assert.Equal(locked, uint64(0), "Number of inodes locked should zero")
 	assert.Equal((lruItems * iSize), (maxBytes/iSize)*iSize, "Number of inodes in cache not same as max")
-=======
 
 	testTeardown(t)
->>>>>>> e5e832f3
 }