package retryrpc

import (
	"crypto/tls"
	"encoding/binary"
	"encoding/json"
	"fmt"
	"net"
	"os"
	"time"

	"github.com/google/btree"
	"github.com/swiftstack/ProxyFS/logger"
)

// TODO - what if RPC was completed on Server1 and before response,
// proxyfsd fails over to Server2?   Client will resend - not idempotent
// This is outside of our initial requirements but something we should
// review.

//
// Send algorithm is:
// 1. Build ctx including channel for reply struct
// 2. Call goroutine to do marshalling and sending of
//    request to server
// 3. Wait on channel in reply struct for result
// 4. readResponses goroutine will read response on socket
//    and call a goroutine to do unmarshalling and notification
func (client *Client) send(method string, rpcRequest interface{}, rpcReply interface{}) (err error) {
	var crID requestID

	client.Lock()
	if client.connection.state == INITIAL {

		for {
			err = client.dial()
			if err == nil {
				break
			}
			client.Unlock()
			time.Sleep(100 * time.Millisecond)
			client.Lock()
		}
	}

	// Put request data into structure to be be marshaled into JSON
	jreq := jsonRequest{Method: method, HighestReplySeen: client.highestConsecutive}
	jreq.Params[0] = rpcRequest
	jreq.MyUniqueID = client.myUniqueID

	if client.halting == true {
		client.Unlock()
		e := fmt.Errorf("Calling retryrpc.Send() without dialing")
		logger.PanicfWithError(e, "")
		return
	}
	client.currentRequestID++
	crID = client.currentRequestID
	jreq.RequestID = crID
	client.Unlock()

	// Setup ioreq to write structure on socket to server
	ioreq, err := buildIoRequest(jreq)
	if err != nil {
		e := fmt.Errorf("Client buildIoRequest returned err: %v", err)
		logger.PanicfWithError(e, "")
		return err
	}

	// Create context to wait result and to handle retransmits
	ctx := &reqCtx{ioreq: *ioreq, rpcReply: rpcReply}
	ctx.answer = make(chan replyCtx)

	client.goroutineWG.Add(1)
	go client.sendToServer(crID, ctx, true)

	// Now wait for response
	answer := <-ctx.answer

	return answer.err
}

// sendToServer packages the request and marshals it before
// sending to server.
//
// At this point, the client will retry the request until either it
// completes OR the client is shutdown.
func (client *Client) sendToServer(crID requestID, ctx *reqCtx, queue bool) {

	defer client.goroutineWG.Done()

	// Now send the request to the server.
	// We need to grab the mutex here to serialize writes on socket
	client.Lock()

	// Keep track of requests we are sending so we can resend them later
	// as needed.   We queue the request first since we may get an error
	// we can just return.
	//
	// That should be okay since the restransmit goroutine will walk the
	// outstandingRequests queue and resend the request.
	//
	// Don't queue the request if we are retransmitting....
	if queue == true {
		client.outstandingRequest[crID] = ctx
	}

	// Record generation number of connection.  It is used during
	// retransmit to prevent multiple goroutines from closing the
	// connection and opening a new socket when only one is needed.
	ctx.genNum = client.connection.genNum

	// Send header
	client.connection.tlsConn.SetDeadline(time.Now().Add(deadlineIO))
	err := binary.Write(client.connection.tlsConn, binary.BigEndian, ctx.ioreq.Hdr)
	if err != nil {
		genNum := ctx.genNum
		client.Unlock()

		// Just return - the retransmit code will start another
		// sendToServer() goroutine
		client.retransmit(genNum)
		return
	}

	// Send JSON request
	client.connection.tlsConn.SetDeadline(time.Now().Add(deadlineIO))
	bytesWritten, writeErr := client.connection.tlsConn.Write(ctx.ioreq.JReq)

	if (bytesWritten != len(ctx.ioreq.JReq)) || (writeErr != nil) {
		/* TODO - log message?
		fmt.Printf("CLIENT: PARTIAL Write! bytesWritten is: %v len(ctx.ioreq.JReq): %v writeErr: %v\n",
			bytesWritten, len(ctx.ioreq.JReq), writeErr)
		*/
		client.Unlock()

		// Just return - the retransmit code will start another
		// sendToServer() goroutine
		client.retransmit(ctx.genNum)
		return
	}

	client.Unlock()
	return
}

func (client *Client) notifyReply(buf []byte, genNum uint64) {
	defer client.goroutineWG.Done()

	// Unmarshal once to get the header fields
	jReply := jsonReply{}
	err := json.Unmarshal(buf, &jReply)
	if err != nil {
		// Don't have ctx to reply.  Assume read garbage on socket and
		// reconnect.

		// TODO - make log message
		e := fmt.Errorf("notifyReply failed to unmarshal buf: %+v err: %v", string(buf), err)
		fmt.Printf("%v\n", e)

		client.retransmit(genNum)
		return
	}

	// Remove request from client.outstandingRequest
	//
	// We do it here since we need to retrieve the RequestID from the
	// original request anyway.
	crID := jReply.RequestID
	client.Lock()

	// If this message is from an old socket - throw it away
	// since the request was resent.
	if client.connection.genNum != genNum {
		client.Unlock()
		return
	}
	ctx, ok := client.outstandingRequest[crID]

	if !ok {
		// Saw reply for request which is no longer on outstandingRequest list
		// Can happen if handling retransmit
		client.Unlock()
		return
	}

	// Unmarshal the buf into the original reply structure
	m := svrResponse{Result: ctx.rpcReply}
	unmarshalErr := json.Unmarshal(buf, &m)
	if unmarshalErr != nil {
		e := fmt.Errorf("notifyReply failed to unmarshal buf: %v err: %v ctx: %v", string(buf), unmarshalErr, ctx)
		fmt.Printf("%v\n", e)

		// Assume read garbage on socket - close the socket and reconnect
		client.retransmit(genNum)
		client.Unlock()
		return
	}

	delete(client.outstandingRequest, crID)

	// Give reply to blocked send() - most developers test for nil err so
	// only set it if there is an error
	r := replyCtx{}
	if jReply.ErrStr != "" {
		r.err = fmt.Errorf("%v", jReply.ErrStr)
	}
	client.Unlock()
	ctx.answer <- r

	// Fork off a goroutine to update highestConsecutiveNum
	go client.updateHighestConsecutiveNum(crID)
}

// readReplies is a goroutine dedicated to reading responses from the server.
//
// As soon as it reads a complete response, it launches a goroutine to process
// the response and notify the blocked Send().
func (client *Client) readReplies(callingGenNum uint64, tlsConn *tls.Conn) {
	defer client.goroutineWG.Done()
<<<<<<< HEAD
	var localCnt int
=======
>>>>>>> a7f52dae

	for {

		// Wait reply from server
		buf, getErr := getIO(callingGenNum, tlsConn)

		// This must happen before checking error
		client.Lock()
		if client.halting {
			client.Unlock()
			return
		}
<<<<<<< HEAD
		localCnt = len(client.outstandingRequest)
		client.Unlock()

		// Ignore timeouts on idle connections while reading header
		//
		// We consider a connection to be idle if we have no outstanding requests when
		// we get the timeout.   Otherwise, we call retransmit.
		if os.IsTimeout(getErr) == true && localCnt == 0 {
			continue
		}
=======
		client.Unlock()
>>>>>>> a7f52dae

		if getErr != nil {

			// If we had an error reading socket - call retransmit() and exit
<<<<<<< HEAD
			// the goroutine.  retransmit()/dial() will start another
			// readReplies() goroutine.
=======
			// the goroutine.  retransmit()/dial() will have already
			// started another readReplies() goroutine.
>>>>>>> a7f52dae
			client.retransmit(callingGenNum)
			return
		}

		// We have a reply - let a goroutine do the unmarshalling and
		// sending the reply to blocked Send() so that this routine
		// can read the next response.
		client.goroutineWG.Add(1)
		go client.notifyReply(buf, callingGenNum)
	}
}

// retransmit is called when a socket related error occurs on the
// connection to the server.
func (client *Client) retransmit(genNum uint64) {
	client.Lock()

	// Check if we are already processing the socket error via
	// another goroutine.  If it is - return now.
	//
	// Since the original request is on client.outstandingRequest it will
	// have been resent by the first goroutine to encounter the error.
	if (genNum != client.connection.genNum) || (client.connection.state == RETRANSMITTING) {
		client.Unlock()
		return
	}

	if client.halting == true {
		client.Unlock()
		return
	}

	// We are the first goroutine to notice the error on the
	// socket - close the connection and start trying to reconnect.
	client.connection.tlsConn.Close()
	client.connection.state = RETRANSMITTING

	for {
		err := client.dial()
		// If we were able to connect then break - otherwise retry
		// after a delay
		if err == nil {
			break
		}
		client.Unlock()
		time.Sleep(100 * time.Millisecond)

		client.Lock()
		// While the lock was dropped we may be halting....
		if client.halting == true {
			client.Unlock()
			return
		}
	}
<<<<<<< HEAD

	client.connection.state = CONNECTED

=======

	client.connection.state = CONNECTED

>>>>>>> a7f52dae
	for crID, ctx := range client.outstandingRequest {
		// Note that we are holding the lock so these
		// goroutines will block until we release it.
		client.goroutineWG.Add(1)
		go client.sendToServer(crID, ctx, false)
	}
	client.Unlock()
}

// Send myUniqueID to server
//
// NOTE: Client lock is already held during this call.
func (client *Client) sendMyInfo(tlsConn *tls.Conn) (err error) {

	// Setup ioreq to write structure on socket to server
	isreq, err := buildSetIDRequest(client.myUniqueID)
	if err != nil {
		e := fmt.Errorf("Client buildSetIDRequest returned err: %v", err)
		logger.PanicfWithError(e, "")
		return err
	}

	// Send header
	client.connection.tlsConn.SetDeadline(time.Now().Add(deadlineIO))
	err = binary.Write(tlsConn, binary.BigEndian, isreq.Hdr)
	if err != nil {
		return
	}

	// Send MyUniqueID
	client.connection.tlsConn.SetDeadline(time.Now().Add(deadlineIO))
	bytesWritten, writeErr := tlsConn.Write(isreq.MyUniqueID)

	if uint32(bytesWritten) != isreq.Hdr.Len {
		e := fmt.Errorf("sendMyInfo length incorrect")
		err = e
		return
	}

	if writeErr != nil {
		err = writeErr
		return
	}

	// Nothing is sent back from server

	return
}

// dial sets up connection to server
// It is assumed that the client lock is held.
//
// NOTE: Client lock is held
func (client *Client) dial() (err error) {

	client.connection.tlsConfig = &tls.Config{
		RootCAs: client.connection.x509CertPool,
	}

	// Now dial the server
	d := &net.Dialer{KeepAlive: keepAlivePeriod}
	tlsConn, dialErr := tls.DialWithDialer(d, "tcp", client.connection.hostPortStr, client.connection.tlsConfig)
	if dialErr != nil {
		err = fmt.Errorf("tls.Dial() failed: %v", dialErr)
		return
	}

	if client.connection.tlsConn != nil {
		client.connection.tlsConn.Close()
		client.connection.tlsConn = nil
	}
	client.connection.tlsConn = tlsConn
	client.connection.state = CONNECTED
	client.connection.genNum++

	// Send myUniqueID to server.   If this fails the dial will
	// be retried.
	err = client.sendMyInfo(tlsConn)
	if err != nil {
		return
	}

	// Start readResponse goroutine to read responses from server
	client.goroutineWG.Add(1)
	go client.readReplies(client.connection.genNum, tlsConn)

	return
}

// Less tests whether the current item is less than the given argument.
//
// This must provide a strict weak ordering.
// If !a.Less(b) && !b.Less(a), we treat this to mean a == b (i.e. we can only
// hold one of either a or b in the tree).
//
// NOTE: It is assumed client lock is held when this is called.
func (a requestID) Less(b btree.Item) bool {
	return a < b.(requestID)
}

// printBTree prints the btree contents and is only for debugging
//
// NOTE: It is assumed client lock is held when this is called.
func printBTree(tr *btree.BTree, msg string) {
	tr.Ascend(func(a btree.Item) bool {
		r := a.(requestID)
		fmt.Printf("%v =========== - r is: %v\n", msg, r)
		return true
	})

}

// It is assumed the client lock is already held
func (client *Client) setHighestConsecutive() {
	client.bt.AscendGreaterOrEqual(client.highestConsecutive, func(a btree.Item) bool {
		r := a.(requestID)
		c := client.highestConsecutive

		// If this item is a consecutive number then keep going.
		// Otherwise stop the Ascend now
		c++
		if r == c {
			client.highestConsecutive = r
		} else {
			// If we are past the first leaf and we do not have
			// consecutive numbers than break now instead of going
			// through rest of tree
			if r != client.bt.Min() {
				return false
			}
		}
		return true
	})

	// Now trim the btree up to highestConsecutiveNum
	m := client.bt.Min()
	if m != nil {
		i := m.(requestID)
		for ; i < client.highestConsecutive; i++ {
			client.bt.Delete(i)
		}
	}
}

// updateHighestConsecutiveNum takes the requestID and calculates the
// highestConsective request ID we have seen.  This is done by putting
// the requestID into a btree of completed requestIDs.  Then calculating
// the highest consective number seen and updating Client.
func (client *Client) updateHighestConsecutiveNum(crID requestID) {
	client.Lock()
	client.bt.ReplaceOrInsert(crID)
	client.setHighestConsecutive()
	client.Unlock()
}<|MERGE_RESOLUTION|>--- conflicted
+++ resolved
@@ -218,10 +218,7 @@
 // the response and notify the blocked Send().
 func (client *Client) readReplies(callingGenNum uint64, tlsConn *tls.Conn) {
 	defer client.goroutineWG.Done()
-<<<<<<< HEAD
 	var localCnt int
-=======
->>>>>>> a7f52dae
 
 	for {
 
@@ -234,8 +231,8 @@
 			client.Unlock()
 			return
 		}
-<<<<<<< HEAD
-		localCnt = len(client.outstandingRequest)
+
+    localCnt = len(client.outstandingRequest)
 		client.Unlock()
 
 		// Ignore timeouts on idle connections while reading header
@@ -245,20 +242,12 @@
 		if os.IsTimeout(getErr) == true && localCnt == 0 {
 			continue
 		}
-=======
-		client.Unlock()
->>>>>>> a7f52dae
-
+    
 		if getErr != nil {
 
 			// If we had an error reading socket - call retransmit() and exit
-<<<<<<< HEAD
 			// the goroutine.  retransmit()/dial() will start another
 			// readReplies() goroutine.
-=======
-			// the goroutine.  retransmit()/dial() will have already
-			// started another readReplies() goroutine.
->>>>>>> a7f52dae
 			client.retransmit(callingGenNum)
 			return
 		}
@@ -313,15 +302,9 @@
 			return
 		}
 	}
-<<<<<<< HEAD
 
 	client.connection.state = CONNECTED
 
-=======
-
-	client.connection.state = CONNECTED
-
->>>>>>> a7f52dae
 	for crID, ctx := range client.outstandingRequest {
 		// Note that we are holding the lock so these
 		// goroutines will block until we release it.
