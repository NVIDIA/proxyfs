package headhunter

import (
	"container/list"
	"fmt"
	"hash/crc64"
	"os"
	"sync"
	"time"

	"github.com/swiftstack/cstruct"
	"github.com/swiftstack/sortedmap"

	"github.com/swiftstack/ProxyFS/conf"
	"github.com/swiftstack/ProxyFS/swiftclient"
	"github.com/swiftstack/ProxyFS/utils"
)

const (
	firstNonceToProvide = uint64(2) // Must skip useful values: 0 == unassigned and 1 == RootDirInodeNumber
)

const (
	liveSnapShotID = uint64(0)
)

const (
	AccountHeaderName           = "X-ProxyFS-BiModal"
	AccountHeaderNameTranslated = "X-Account-Sysmeta-Proxyfs-Bimodal"
	AccountHeaderValue          = "true"
	CheckpointHeaderName        = "X-Container-Meta-Checkpoint"
	StoragePolicyHeaderName     = "X-Storage-Policy"
)

type bPlusTreeTrackerStruct struct {
	sync.Mutex
	bPlusTreeLayout sortedmap.LayoutReport
}

type bPlusTreeWrapperStruct struct {
	volumeView       *volumeViewStruct
	bPlusTree        sortedmap.BPlusTree
	bPlusTreeTracker *bPlusTreeTrackerStruct // For inodeRecWrapper, logSegmentRecWrapper, & bPlusTreeObjectWrapper:
	//                                            only valid for liveView... nil otherwise
	//                                          For createdObjectsWrapper & deletedObjectsWrapper:
	//                                            all volumeView's share the correspond one created for liveView
}

type volumeViewStruct struct {
	volume                 *volumeStruct
	nonce                  uint64 // supplies strict time-ordering of views regardless of timebase resets
	snapShotID             uint64
	snapShotTime           time.Time
	snapShotName           string
	inodeRecWrapper        *bPlusTreeWrapperStruct
	logSegmentRecWrapper   *bPlusTreeWrapperStruct
	bPlusTreeObjectWrapper *bPlusTreeWrapperStruct
	createdObjectsWrapper  *bPlusTreeWrapperStruct // if volumeView is     the liveView, should be empty
	//                                                if volumeView is not the liveView, tracks objects created between this and the next volumeView
	deletedObjectsWrapper *bPlusTreeWrapperStruct //  if volumeView is     the liveView, tracks objects to be deleted at next checkpoint
	//                                                if volumeView is not the liveView, tracks objects deleted between this and the next volumeView
	// upon object creation:
	//   if prior volumeView exists:
	//     add object to that volumeView's createdObjects
	//   else:
	//     do nothing
	//
	// upon object deletion:
	//   if prior volumeView exists:
	//     if object in prior volumeView createdObjects:
	//       remove object from prior volumeView createdObjects
	//       add object to liveView deletedObjects
	//     else:
	//       add object to prior volumeView deletedObjects
	//   else:
	//     add object to liveView deletedObjects
	//
	// upon next checkpoint:
	//   remove all objects from liveView deletedObjects
	//   schedule background deletion of those removed objects
	//
	// upon SnapShot creation:
	//   take a fresh checkpoint (will drain liveView deletedObjects)
	//   create a fresh volumeView
	//   take a fresh checkpoint (will record volumeView in this checkpoint)
	//
	// upon volumeView deletion:
	//   if deleted volumeView is oldest:
	//     discard volumeView createdObjects
	//     schedule background deletion of volumeView deletedObjects
	//     discard volumeView deletedObjects
	//   else:
	//     createdObjects merged into prior volumeView
	//     discard volumeView createdObjects
	//     for each object in deletedObjects:
	//       if object in prior volumeView createdObjects:
	//         remove object from prior volumeView createdObjects
	//         schedule background deletion of object
	//       else:
	//         add object to prior volumeView deletedObjects
	//     discard volumeView deletedObjects
	//   discard volumeView
}

type volumeStruct struct {
	sync.Mutex
	volumeName                              string
	accountName                             string
	maxFlushSize                            uint64
	nonceValuesToReserve                    uint16
	maxInodesPerMetadataNode                uint64
	maxLogSegmentsPerMetadataNode           uint64
	maxDirFileNodesPerMetadataNode          uint64
	maxCreatedDeletedObjectsPerMetadataNode uint64
	checkpointContainerName                 string
	checkpointContainerStoragePolicy        string
	checkpointInterval                      time.Duration
	replayLogFileName                       string   //           if != "", use replay log to reduce RPO to zero
	replayLogFile                           *os.File //           opened on first Put or Delete after checkpoint
	//                                                            closed/deleted on successful checkpoint
	defaultReplayLogWriteBuffer             []byte //             used for O_DIRECT writes to replay log
	checkpointChunkedPutContext             swiftclient.ChunkedPutContext
	checkpointChunkedPutContextObjectNumber uint64 //             ultimately copied to CheckpointObjectTrailerStructObjectNumber
	checkpointDoneWaitGroup                 *sync.WaitGroup
	eventListeners                          map[VolumeEventListener]struct{}
	snapShotIDNumBits                       uint16
	snapShotIDShift                         uint64 //             inodeNumber >> snapShotIDNumBits == snapShotID
	dotSnapShotDirSnapShotID                uint64 //             .snapshot/ pseudo directory Inode's snapShotID
	maxNonce                                uint64
	nextNonce                               uint64
	checkpointRequestChan                   chan *checkpointRequestStruct
	checkpointHeader                        *checkpointHeaderStruct
	liveView                                *volumeViewStruct
	priorView                               *volumeViewStruct
	postponePriorViewCreatedObjectsPuts     bool
	postponedPriorViewCreatedObjectsPuts    map[uint64]struct{}
	viewTreeByNonce                         sortedmap.LLRBTree // key == volumeViewStruct.Nonce; value == *volumeViewStruct
	viewTreeByID                            sortedmap.LLRBTree // key == volumeViewStruct.ID;    value == *volumeViewStruct
	viewTreeByTime                          sortedmap.LLRBTree // key == volumeViewStruct.Time;  value == *volumeViewStruct
	viewTreeByName                          sortedmap.LLRBTree // key == volumeViewStruct.Name;  value == *volumeViewStruct
	availableSnapShotIDList                 *list.List
	backgroundObjectDeleteWG                sync.WaitGroup
}

type globalsStruct struct {
<<<<<<< HEAD
	crc64ECMATable                          *crc64.Table
	uint64Size                              uint64
	elementOfBPlusTreeLayoutStructSize      uint64
	replayLogTransactionFixedPartStructSize uint64
	inodeRecCache                           sortedmap.BPlusTreeCache
	logSegmentRecCache                      sortedmap.BPlusTreeCache
	bPlusTreeObjectCache                    sortedmap.BPlusTreeCache
	createdDeletedObjectsCache              sortedmap.BPlusTreeCache
	volumeMap                               map[string]*volumeStruct // key == ramVolumeStruct.volumeName
=======
	sync.Mutex
	crc64ECMATable                             *crc64.Table
	uint64Size                                 uint64
	checkpointHeaderV2StructSize               uint64
	checkpointHeaderV3StructSize               uint64
	elementOfBPlusTreeLayoutStructSize         uint64
	replayLogTransactionFixedPartStructSize    uint64
	inodeRecCache                              sortedmap.BPlusTreeCache
	inodeRecCachePriorCacheHits                uint64
	inodeRecCachePriorCacheMisses              uint64
	logSegmentRecCache                         sortedmap.BPlusTreeCache
	logSegmentRecCachePriorCacheHits           uint64
	logSegmentRecCachePriorCacheMisses         uint64
	bPlusTreeObjectCache                       sortedmap.BPlusTreeCache
	bPlusTreeObjectCachePriorCacheHits         uint64
	bPlusTreeObjectCachePriorCacheMisses       uint64
	createdDeletedObjectsCache                 sortedmap.BPlusTreeCache
	createdDeletedObjectsCachePriorCacheHits   uint64
	createdDeletedObjectsCachePriorCacheMisses uint64
	volumeMap                                  map[string]*volumeStruct // key == ramVolumeStruct.volumeName
>>>>>>> 3f9d4d3b
}

var globals globalsStruct

// Up starts the headhunter package
func Up(confMap conf.ConfMap) (err error) {
	var (
<<<<<<< HEAD
		bPlusTreeObjectCacheEvictHighLimit       uint64
		bPlusTreeObjectCacheEvictLowLimit        uint64
		createdDeletedObjectsCacheEvictHighLimit uint64
		createdDeletedObjectsCacheEvictLowLimit  uint64
		dummyElementOfBPlusTreeLayoutStruct      elementOfBPlusTreeLayoutStruct
		dummyReplayLogTransactionFixedPartStruct replayLogTransactionFixedPartStruct
		dummyUint64                              uint64
		inodeRecCacheEvictHighLimit              uint64
		inodeRecCacheEvictLowLimit               uint64
		logSegmentRecCacheEvictHighLimit         uint64
		logSegmentRecCacheEvictLowLimit          uint64
		primaryPeerList                          []string
		volumeName                               string
		volumeList                               []string
		whoAmI                                   string
	)

	// Pre-compute crc64 ECMA Table & useful cstruct sizes

	globals.crc64ECMATable = crc64.MakeTable(crc64.ECMA)

	globals.uint64Size, _, err = cstruct.Examine(dummyUint64)
	if nil != err {
		return
	}

	globals.elementOfBPlusTreeLayoutStructSize, _, err = cstruct.Examine(dummyElementOfBPlusTreeLayoutStruct)
	if nil != err {
		return
	}

	globals.replayLogTransactionFixedPartStructSize, _, err = cstruct.Examine(dummyReplayLogTransactionFixedPartStruct)
=======
		primaryPeerList []string
		volumeName      string
		volumeList      []string
		whoAmI          string
	)

	err = commonInitialization(confMap)
>>>>>>> 3f9d4d3b
	if nil != err {
		return
	}

	// Init volume database(s)

	whoAmI, err = confMap.FetchOptionValueString("Cluster", "WhoAmI")
	if nil != err {
		return
	}

	volumeList, err = confMap.FetchOptionValueStringSlice("FSGlobals", "VolumeList")
	if nil != err {
		return
	}

	globals.volumeMap = make(map[string]*volumeStruct)

	for _, volumeName = range volumeList {
		primaryPeerList, err = confMap.FetchOptionValueStringSlice(utils.VolumeNameConfSection(volumeName), "PrimaryPeer")
		if nil != err {
			return
		}

		if 0 == len(primaryPeerList) {
			continue
		} else if 1 == len(primaryPeerList) {
			if whoAmI == primaryPeerList[0] {
				err = upVolume(confMap, volumeName, false)
				if nil != err {
					return
				}
			}
		} else {
			err = fmt.Errorf("Volume \"%v\" cannot have multiple PrimaryPeer values", volumeName)
			return
		}
	}

	return
}

// PauseAndContract pauses the headhunter package and applies any removals from the supplied confMap
func PauseAndContract(confMap conf.ConfMap) (err error) {
	var (
		deletedVolumeNames map[string]bool
		primaryPeerList    []string
		volumeName         string
		volumeList         []string
		whoAmI             string
	)

	deletedVolumeNames = make(map[string]bool)

	for volumeName = range globals.volumeMap {
		deletedVolumeNames[volumeName] = true
	}

	whoAmI, err = confMap.FetchOptionValueString("Cluster", "WhoAmI")
	if nil != err {
		return
	}

	volumeList, err = confMap.FetchOptionValueStringSlice("FSGlobals", "VolumeList")
	if nil != err {
		return
	}

	for _, volumeName = range volumeList {
		primaryPeerList, err = confMap.FetchOptionValueStringSlice(utils.VolumeNameConfSection(volumeName), "PrimaryPeer")
		if nil != err {
			return
		}

		if 0 == len(primaryPeerList) {
			continue
		} else if 1 == len(primaryPeerList) {
			if whoAmI == primaryPeerList[0] {
				delete(deletedVolumeNames, volumeName)
			}
		} else {
			err = fmt.Errorf("Volume \"%v\" cannot have multiple PrimaryPeer values", volumeName)
			return
		}
	}

	for volumeName = range deletedVolumeNames {
		err = downVolume(volumeName)
		if nil != err {
			return
		}

		delete(globals.volumeMap, volumeName)
	}

	err = nil
	return
}

// ExpandAndResume applies any additions from the supplied confMap and resumes the headhunter package
func ExpandAndResume(confMap conf.ConfMap) (err error) {
	var (
		ok              bool
		primaryPeerList []string
		volumeName      string
		volumeList      []string
		whoAmI          string
	)

	whoAmI, err = confMap.FetchOptionValueString("Cluster", "WhoAmI")
	if nil != err {
		return
	}

	volumeList, err = confMap.FetchOptionValueStringSlice("FSGlobals", "VolumeList")
	if nil != err {
		return
	}

	for _, volumeName = range volumeList {
		primaryPeerList, err = confMap.FetchOptionValueStringSlice(utils.VolumeNameConfSection(volumeName), "PrimaryPeer")
		if nil != err {
			return
		}

		if 0 == len(primaryPeerList) {
			continue
		} else if 1 == len(primaryPeerList) {
			if whoAmI == primaryPeerList[0] {
				_, ok = globals.volumeMap[volumeName]
				if !ok {
					err = upVolume(confMap, volumeName, false)
					if nil != err {
						return
					}
				}
			}
		} else {
			err = fmt.Errorf("Volume \"%v\" cannot have multiple PrimaryPeer values", volumeName)
			return
		}
	}

	err = nil
	return
}

// Down terminates the headhunter package
func Down() (err error) {
	var (
		volumeName string
	)

	for volumeName = range globals.volumeMap {
		err = downVolume(volumeName)
		if nil != err {
			return
		}
	}

	err = nil
	return
}

// Format runs an instance of the headhunter package for formatting a new volume
func Format(confMap conf.ConfMap, volumeName string) (err error) {
	err = commonInitialization(confMap)
	if nil != err {
		return
	}

	// Init volume database...triggering format

	globals.volumeMap = make(map[string]*volumeStruct)

	err = upVolume(confMap, volumeName, true)
	if nil != err {
		return
	}

	// Shutdown and exit

	err = downVolume(volumeName)

	return
}

func commonInitialization(confMap conf.ConfMap) (err error) {
	var (
<<<<<<< HEAD
=======
		bPlusTreeObjectCacheEvictHighLimit       uint64
		bPlusTreeObjectCacheEvictLowLimit        uint64
		createdDeletedObjectsCacheEvictHighLimit uint64
		createdDeletedObjectsCacheEvictLowLimit  uint64
		dummyCheckpointHeaderV2Struct            checkpointHeaderV2Struct
		dummyCheckpointHeaderV3Struct            checkpointHeaderV3Struct
>>>>>>> 3f9d4d3b
		dummyElementOfBPlusTreeLayoutStruct      elementOfBPlusTreeLayoutStruct
		dummyReplayLogTransactionFixedPartStruct replayLogTransactionFixedPartStruct
		dummyUint64                              uint64
		inodeRecCacheEvictHighLimit              uint64
		inodeRecCacheEvictLowLimit               uint64
		logSegmentRecCacheEvictHighLimit         uint64
		logSegmentRecCacheEvictLowLimit          uint64
	)

	// Pre-compute crc64 ECMA Table & useful cstruct sizes

	globals.crc64ECMATable = crc64.MakeTable(crc64.ECMA)

	globals.uint64Size, _, err = cstruct.Examine(dummyUint64)
	if nil != err {
		return
	}

	globals.elementOfBPlusTreeLayoutStructSize, _, err = cstruct.Examine(dummyElementOfBPlusTreeLayoutStruct)
	if nil != err {
		return
	}

	globals.replayLogTransactionFixedPartStructSize, _, err = cstruct.Examine(dummyReplayLogTransactionFixedPartStruct)
	if nil != err {
		return
	}

	// Initialize B+Tree caches

	inodeRecCacheEvictLowLimit, err = confMap.FetchOptionValueUint64("FSGlobals", "InodeRecCacheEvictLowLimit")
	if nil != err {
		return
	}
	inodeRecCacheEvictHighLimit, err = confMap.FetchOptionValueUint64("FSGlobals", "InodeRecCacheEvictHighLimit")
	if nil != err {
		return
	}

	globals.inodeRecCache = sortedmap.NewBPlusTreeCache(inodeRecCacheEvictLowLimit, inodeRecCacheEvictHighLimit)

	globals.inodeRecCachePriorCacheHits = 0
	globals.inodeRecCachePriorCacheMisses = 0

	logSegmentRecCacheEvictLowLimit, err = confMap.FetchOptionValueUint64("FSGlobals", "LogSegmentRecCacheEvictLowLimit")
	if nil != err {
		return
	}
	logSegmentRecCacheEvictHighLimit, err = confMap.FetchOptionValueUint64("FSGlobals", "LogSegmentRecCacheEvictHighLimit")
	if nil != err {
		return
	}

	globals.logSegmentRecCache = sortedmap.NewBPlusTreeCache(logSegmentRecCacheEvictLowLimit, logSegmentRecCacheEvictHighLimit)

	globals.logSegmentRecCachePriorCacheHits = 0
	globals.logSegmentRecCachePriorCacheMisses = 0

	bPlusTreeObjectCacheEvictLowLimit, err = confMap.FetchOptionValueUint64("FSGlobals", "BPlusTreeObjectCacheEvictLowLimit")
	if nil != err {
		return
	}
	bPlusTreeObjectCacheEvictHighLimit, err = confMap.FetchOptionValueUint64("FSGlobals", "BPlusTreeObjectCacheEvictHighLimit")
	if nil != err {
		return
	}

	globals.bPlusTreeObjectCache = sortedmap.NewBPlusTreeCache(bPlusTreeObjectCacheEvictLowLimit, bPlusTreeObjectCacheEvictHighLimit)

	globals.bPlusTreeObjectCachePriorCacheHits = 0
	globals.bPlusTreeObjectCachePriorCacheMisses = 0

	createdDeletedObjectsCacheEvictLowLimit, err = confMap.FetchOptionValueUint64("FSGlobals", "CreatedDeletedObjectsCacheEvictLowLimit")
	if nil != err {
		createdDeletedObjectsCacheEvictLowLimit = logSegmentRecCacheEvictLowLimit // TODO: Eventually just return
	}
	createdDeletedObjectsCacheEvictHighLimit, err = confMap.FetchOptionValueUint64("FSGlobals", "CreatedDeletedObjectsCacheEvictHighLimit")
	if nil != err {
		createdDeletedObjectsCacheEvictHighLimit = logSegmentRecCacheEvictHighLimit // TODO: Eventually just return
	}

	globals.createdDeletedObjectsCache = sortedmap.NewBPlusTreeCache(createdDeletedObjectsCacheEvictLowLimit, createdDeletedObjectsCacheEvictHighLimit)

	globals.createdDeletedObjectsCachePriorCacheHits = 0
	globals.createdDeletedObjectsCachePriorCacheMisses = 0

	err = nil
	return
}

func upVolume(confMap conf.ConfMap, volumeName string, autoFormat bool) (err error) {
	var (
		flowControlName        string
		flowControlSectionName string
		volume                 *volumeStruct
		volumeSectionName      string
	)

	volumeSectionName = utils.VolumeNameConfSection(volumeName)

	volume = &volumeStruct{
<<<<<<< HEAD
		volumeName:                           volumeName,
		checkpointChunkedPutContext:          nil,
		checkpointDoneWaitGroup:              nil,
		checkpointRequestChan:                make(chan *checkpointRequestStruct, 1),
		postponePriorViewCreatedObjectsPuts:  false,
		postponedPriorViewCreatedObjectsPuts: make(map[uint64]struct{}),
=======
		volumeName:                    volumeName,
		checkpointChunkedPutContext:   nil,
		checkpointDoneWaitGroup:       nil,
		eventListeners:                make(map[VolumeEventListener]struct{}),
		checkpointRequestChan:         make(chan *checkpointRequestStruct, 1),
		delayedObjectDeleteSSTODOList: make([]delayedObjectDeleteSSTODOStruct, 0),
>>>>>>> 3f9d4d3b
	}

	volume.accountName, err = confMap.FetchOptionValueString(volumeSectionName, "AccountName")
	if nil != err {
		return
	}

	flowControlName, err = confMap.FetchOptionValueString(volumeSectionName, "FlowControl")
	if nil != err {
		return
	}
	flowControlSectionName = utils.FlowControlNameConfSection(flowControlName)

	volume.maxFlushSize, err = confMap.FetchOptionValueUint64(flowControlSectionName, "MaxFlushSize")
	if nil != err {
		return
	}

	volume.nonceValuesToReserve, err = confMap.FetchOptionValueUint16(volumeSectionName, "NonceValuesToReserve")
	if nil != err {
		return
	}

	volume.maxInodesPerMetadataNode, err = confMap.FetchOptionValueUint64(volumeSectionName, "MaxInodesPerMetadataNode")
	if nil != err {
		return
	}

	volume.maxLogSegmentsPerMetadataNode, err = confMap.FetchOptionValueUint64(volumeSectionName, "MaxLogSegmentsPerMetadataNode")
	if nil != err {
		return
	}

	volume.maxDirFileNodesPerMetadataNode, err = confMap.FetchOptionValueUint64(volumeSectionName, "MaxDirFileNodesPerMetadataNode")
	if nil != err {
		return
	}

	volume.maxCreatedDeletedObjectsPerMetadataNode, err = confMap.FetchOptionValueUint64(volumeSectionName, "MaxCreatedDeletedObjectsPerMetadataNode")
	if nil != err {
		volume.maxCreatedDeletedObjectsPerMetadataNode = volume.maxLogSegmentsPerMetadataNode // TODO: Eventually just return
	}

	volume.checkpointContainerName, err = confMap.FetchOptionValueString(volumeSectionName, "CheckpointContainerName")
	if nil != err {
		return
	}

	volume.checkpointContainerStoragePolicy, err = confMap.FetchOptionValueString(volumeSectionName, "CheckpointContainerStoragePolicy")
	if nil != err {
		return
	}

	volume.checkpointInterval, err = confMap.FetchOptionValueDuration(volumeSectionName, "CheckpointInterval")
	if nil != err {
		return
	}

	volume.replayLogFileName, err = confMap.FetchOptionValueString(volumeSectionName, "ReplayLogFileName")
	if nil == err {
		// Provision aligned buffer used to write to Replay Log
		volume.defaultReplayLogWriteBuffer = constructReplayLogWriteBuffer(replayLogWriteBufferDefaultSize)
	} else {
		// Disable Replay Log
		volume.replayLogFileName = ""
	}

	volume.snapShotIDNumBits, err = confMap.FetchOptionValueUint16(volumeSectionName, "SnapShotIDNumBits")
	if nil != err {
		volume.snapShotIDNumBits = 10 // TODO: Eventually just return
	}
	if 2 > volume.snapShotIDNumBits {
		err = fmt.Errorf("[%v]SnapShotIDNumBits must be at least 2", volumeSectionName)
		return
	}
	if 32 < volume.snapShotIDNumBits {
		err = fmt.Errorf("[%v]SnapShotIDNumBits must be no more than 32", volumeSectionName)
		return
	}

	err = volume.getCheckpoint(autoFormat)
	if nil != err {
		return
	}

	globals.volumeMap[volumeName] = volume

	go volume.checkpointDaemon()

	err = nil
	return
}

func downVolume(volumeName string) (err error) {
	var (
		checkpointRequest checkpointRequestStruct
		ok                bool
		volume            *volumeStruct
	)

	volume, ok = globals.volumeMap[volumeName]
	if !ok {
		err = fmt.Errorf("\"%v\" not found in volumeMap", volumeName)
		return
	}

	checkpointRequest.exitOnCompletion = true
	checkpointRequest.waitGroup.Add(1)

	volume.checkpointRequestChan <- &checkpointRequest

	checkpointRequest.waitGroup.Wait()

	err = checkpointRequest.err

	volume.backgroundObjectDeleteWG.Wait()

	return
}<|MERGE_RESOLUTION|>--- conflicted
+++ resolved
@@ -143,22 +143,9 @@
 }
 
 type globalsStruct struct {
-<<<<<<< HEAD
-	crc64ECMATable                          *crc64.Table
-	uint64Size                              uint64
-	elementOfBPlusTreeLayoutStructSize      uint64
-	replayLogTransactionFixedPartStructSize uint64
-	inodeRecCache                           sortedmap.BPlusTreeCache
-	logSegmentRecCache                      sortedmap.BPlusTreeCache
-	bPlusTreeObjectCache                    sortedmap.BPlusTreeCache
-	createdDeletedObjectsCache              sortedmap.BPlusTreeCache
-	volumeMap                               map[string]*volumeStruct // key == ramVolumeStruct.volumeName
-=======
 	sync.Mutex
 	crc64ECMATable                             *crc64.Table
 	uint64Size                                 uint64
-	checkpointHeaderV2StructSize               uint64
-	checkpointHeaderV3StructSize               uint64
 	elementOfBPlusTreeLayoutStructSize         uint64
 	replayLogTransactionFixedPartStructSize    uint64
 	inodeRecCache                              sortedmap.BPlusTreeCache
@@ -174,7 +161,6 @@
 	createdDeletedObjectsCachePriorCacheHits   uint64
 	createdDeletedObjectsCachePriorCacheMisses uint64
 	volumeMap                                  map[string]*volumeStruct // key == ramVolumeStruct.volumeName
->>>>>>> 3f9d4d3b
 }
 
 var globals globalsStruct
@@ -182,7 +168,6 @@
 // Up starts the headhunter package
 func Up(confMap conf.ConfMap) (err error) {
 	var (
-<<<<<<< HEAD
 		bPlusTreeObjectCacheEvictHighLimit       uint64
 		bPlusTreeObjectCacheEvictLowLimit        uint64
 		createdDeletedObjectsCacheEvictHighLimit uint64
@@ -200,30 +185,7 @@
 		whoAmI                                   string
 	)
 
-	// Pre-compute crc64 ECMA Table & useful cstruct sizes
-
-	globals.crc64ECMATable = crc64.MakeTable(crc64.ECMA)
-
-	globals.uint64Size, _, err = cstruct.Examine(dummyUint64)
-	if nil != err {
-		return
-	}
-
-	globals.elementOfBPlusTreeLayoutStructSize, _, err = cstruct.Examine(dummyElementOfBPlusTreeLayoutStruct)
-	if nil != err {
-		return
-	}
-
-	globals.replayLogTransactionFixedPartStructSize, _, err = cstruct.Examine(dummyReplayLogTransactionFixedPartStruct)
-=======
-		primaryPeerList []string
-		volumeName      string
-		volumeList      []string
-		whoAmI          string
-	)
-
 	err = commonInitialization(confMap)
->>>>>>> 3f9d4d3b
 	if nil != err {
 		return
 	}
@@ -413,15 +375,12 @@
 
 func commonInitialization(confMap conf.ConfMap) (err error) {
 	var (
-<<<<<<< HEAD
-=======
 		bPlusTreeObjectCacheEvictHighLimit       uint64
 		bPlusTreeObjectCacheEvictLowLimit        uint64
 		createdDeletedObjectsCacheEvictHighLimit uint64
 		createdDeletedObjectsCacheEvictLowLimit  uint64
 		dummyCheckpointHeaderV2Struct            checkpointHeaderV2Struct
 		dummyCheckpointHeaderV3Struct            checkpointHeaderV3Struct
->>>>>>> 3f9d4d3b
 		dummyElementOfBPlusTreeLayoutStruct      elementOfBPlusTreeLayoutStruct
 		dummyReplayLogTransactionFixedPartStruct replayLogTransactionFixedPartStruct
 		dummyUint64                              uint64
@@ -440,6 +399,16 @@
 		return
 	}
 
+	globals.checkpointHeaderV2StructSize, _, err = cstruct.Examine(dummyCheckpointHeaderV2Struct)
+	if nil != err {
+		return
+	}
+
+	globals.checkpointHeaderV3StructSize, _, err = cstruct.Examine(dummyCheckpointHeaderV3Struct)
+	if nil != err {
+		return
+	}
+
 	globals.elementOfBPlusTreeLayoutStructSize, _, err = cstruct.Examine(dummyElementOfBPlusTreeLayoutStruct)
 	if nil != err {
 		return
@@ -523,21 +492,13 @@
 	volumeSectionName = utils.VolumeNameConfSection(volumeName)
 
 	volume = &volumeStruct{
-<<<<<<< HEAD
 		volumeName:                           volumeName,
 		checkpointChunkedPutContext:          nil,
 		checkpointDoneWaitGroup:              nil,
+		eventListeners:                       make(map[VolumeEventListener]struct{}),
 		checkpointRequestChan:                make(chan *checkpointRequestStruct, 1),
 		postponePriorViewCreatedObjectsPuts:  false,
 		postponedPriorViewCreatedObjectsPuts: make(map[uint64]struct{}),
-=======
-		volumeName:                    volumeName,
-		checkpointChunkedPutContext:   nil,
-		checkpointDoneWaitGroup:       nil,
-		eventListeners:                make(map[VolumeEventListener]struct{}),
-		checkpointRequestChan:         make(chan *checkpointRequestStruct, 1),
-		delayedObjectDeleteSSTODOList: make([]delayedObjectDeleteSSTODOStruct, 0),
->>>>>>> 3f9d4d3b
 	}
 
 	volume.accountName, err = confMap.FetchOptionValueString(volumeSectionName, "AccountName")
