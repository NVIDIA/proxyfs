package fs

import (
	"bytes"
	"math"
	"strings"
	"syscall"
	"testing"
	"time"

	"github.com/swiftstack/ProxyFS/blunder"
	"github.com/swiftstack/ProxyFS/inode"
)

<<<<<<< HEAD
// our global mountStruct to be used in tests
var mS *mountStruct

func testSetup() (err error) {
	testDir, err := ioutil.TempDir(os.TempDir(), "ProxyFS_test_fs_")
	if nil != err {
		return
	}

	err = os.Chdir(testDir)
	if nil != err {
		return
	}

	err = os.Mkdir("TestVolume", os.ModePerm)

	testConfMapStrings := []string{
		"Stats.IPAddr=localhost",
		"Stats.UDPPort=52184",
		"Stats.BufferLength=100",
		"Stats.MaxLatency=1s",
		"Logging.LogFilePath=proxyfsd.log",
		"Logging.LogToConsole=false",
		"SwiftClient.NoAuthIPAddr=127.0.0.1",
		"SwiftClient.NoAuthTCPPort=45262",
		"SwiftClient.Timeout=10s",
		"SwiftClient.RetryLimit=5",
		"SwiftClient.RetryLimitObject=5",
		"SwiftClient.RetryDelay=1s",
		"SwiftClient.RetryDelayObject=1s",
		"SwiftClient.RetryExpBackoff=1.2",
		"SwiftClient.RetryExpBackoffObject=2.0",
		"SwiftClient.ChunkedConnectionPoolSize=1",
		"SwiftClient.NonChunkedConnectionPoolSize=1",
		"SwiftClient.StarvationCallbackFrequency=100ms",
		"FlowControl:TestFlowControl.MaxFlushSize=10000000",
		"FlowControl:TestFlowControl.MaxFlushTime=10s",
		"FlowControl:TestFlowControl.ReadCacheLineSize=1000000",
		"FlowControl:TestFlowControl.ReadCacheWeight=100",
		"PhysicalContainerLayout:PhysicalContainerLayoutReplicated3Way.ContainerStoragePolicy=silver",
		"PhysicalContainerLayout:PhysicalContainerLayoutReplicated3Way.ContainerNamePrefix=Replicated3Way_",
		"PhysicalContainerLayout:PhysicalContainerLayoutReplicated3Way.ContainersPerPeer=1000",
		"PhysicalContainerLayout:PhysicalContainerLayoutReplicated3Way.MaxObjectsPerContainer=1000000",
		"Peer:Peer0.PrivateIPAddr=localhost",
		"Peer:Peer0.ReadCacheQuotaFraction=0.20",
		"Cluster.Peers=Peer0",
		"Cluster.WhoAmI=Peer0",
		"Volume:TestVolume.FSID=1",
		"Volume:TestVolume.PrimaryPeer=Peer0",
		"Volume:TestVolume.AccountName=CommonAccount",
		"Volume:TestVolume.CheckpointContainerName=.__checkpoint__",
		"Volume:TestVolume.CheckpointContainerStoragePolicy=gold",
		"Volume:TestVolume.CheckpointInterval=10s",
		"Volume:TestVolume.DefaultPhysicalContainerLayout=PhysicalContainerLayoutReplicated3Way",
		"Volume:TestVolume.FlowControl=TestFlowControl",
		"Volume:TestVolume.NonceValuesToReserve=100",
		"Volume:TestVolume.MaxEntriesPerDirNode=32",
		"Volume:TestVolume.MaxExtentsPerFileNode=32",
		"Volume:TestVolume.MaxInodesPerMetadataNode=32",
		"Volume:TestVolume.MaxLogSegmentsPerMetadataNode=64",
		"Volume:TestVolume.MaxDirFileNodesPerMetadataNode=16",
		"Volume:TestVolume.MaxBytesInodeCache=100000",
		"Volume:TestVolume.InodeCacheEvictInterval=1s",
		"FSGlobals.VolumeList=TestVolume",
		"FSGlobals.InodeRecCacheEvictLowLimit=10000",
		"FSGlobals.InodeRecCacheEvictHighLimit=10010",
		"FSGlobals.LogSegmentRecCacheEvictLowLimit=10000",
		"FSGlobals.LogSegmentRecCacheEvictHighLimit=10010",
		"FSGlobals.BPlusTreeObjectCacheEvictLowLimit=10000",
		"FSGlobals.BPlusTreeObjectCacheEvictHighLimit=10010",
		"FSGlobals.DirEntryCacheEvictLowLimit=10000",
		"FSGlobals.DirEntryCacheEvictHighLimit=10010",
		"FSGlobals.FileExtentMapEvictLowLimit=10000",
		"FSGlobals.FileExtentMapEvictHighLimit=10010",
		"RamSwiftInfo.MaxAccountNameLength=256",
		"RamSwiftInfo.MaxContainerNameLength=256",
		"RamSwiftInfo.MaxObjectNameLength=1024",
		"RamSwiftInfo.AccountListingLimit=10000",
		"RamSwiftInfo.ContainerListingLimit=10000",
	}

	testConfMap, err := conf.MakeConfMapFromStrings(testConfMapStrings)
	if nil != err {
		return
	}

	signalHandlerIsArmed := false
	doneChan := make(chan bool, 1)
	go ramswift.Daemon("/dev/null", testConfMapStrings, &signalHandlerIsArmed, doneChan, unix.SIGTERM)

	for !signalHandlerIsArmed {
		time.Sleep(100 * time.Millisecond)
	}

	err = logger.Up(testConfMap)
	if nil != err {
		return
	}

	err = evtlog.Up(testConfMap)
	if nil != err {
		logger.Down()
		return
	}

	err = stats.Up(testConfMap)
	if nil != err {
		evtlog.Down()
		logger.Down()
		return
	}

	err = dlm.Up(testConfMap)
	if nil != err {
		stats.Down()
		evtlog.Down()
		logger.Down()
		return
	}

	err = swiftclient.Up(testConfMap)
	if err != nil {
		dlm.Down()
		stats.Down()
		evtlog.Down()
		logger.Down()
		return err
	}

	err = headhunter.Format(testConfMap, "TestVolume")
	if nil != err {
		swiftclient.Down()
		dlm.Down()
		stats.Down()
		evtlog.Down()
		logger.Down()
		return
	}

	err = headhunter.Up(testConfMap)
	if nil != err {
		swiftclient.Down()
		dlm.Down()
		stats.Down()
		evtlog.Down()
		logger.Down()
		return
	}

	err = inode.Up(testConfMap)
	if nil != err {
		headhunter.Down()
		swiftclient.Down()
		dlm.Down()
		stats.Down()
		evtlog.Down()
		logger.Down()
		return
	}

	err = Up(testConfMap)
	if nil != err {
		inode.Down()
		headhunter.Down()
		swiftclient.Down()
		dlm.Down()
		stats.Down()
		evtlog.Down()
		logger.Down()
		return
	}

	err = nil
	return
}

func testTeardown() (err error) {
	Down()
	inode.Down()
	headhunter.Down()
	swiftclient.Down()
	dlm.Down()
	stats.Down()
	evtlog.Down()
	logger.Down()

	testDir, err := os.Getwd()
	if nil != err {
		return
	}

	err = os.Chdir("..")
	if nil != err {
		return
	}

	err = os.RemoveAll(testDir)
	if nil != err {
		return
	}

	err = nil
	return
}

=======
>>>>>>> e5e832f3
// TODO: Enhance this to do a stat() as well and check number of files
func expectDirectory(t *testing.T, userID inode.InodeUserID, groupID inode.InodeGroupID, inodeNum inode.InodeNumber, expectedEntries []string) {
	readdirEntries, numEntries, moreEntries, err := mS.Readdir(userID, groupID, nil, inodeNum, "", 0, 0)
	if nil != err {
		t.Fatalf("Readdir() [#1] returned error: %v", err)
	}
	if uint64(len(expectedEntries)) != numEntries {
		t.Fatalf("Readdir() [#1] returned unexpected number of entries (%v) -  should have been %v", numEntries, len(expectedEntries))
	}
	if moreEntries {
		t.Fatalf("Readdir() [#1] returned moreEntries == true... should have been false")
	}

	entriesFound := make(map[string]bool)
	for i := uint64(0); i < numEntries; i++ {
		entriesFound[readdirEntries[i].Basename] = true
	}

	for i := 0; i < len(expectedEntries); i++ {
		expected := expectedEntries[i]
		_, found := entriesFound[expected]
		if !found {
			t.Errorf("Expected entry %s not found in readdirEntries", expected)
		}
	}
}

func createTestDirectory(t *testing.T, dirname string) (dirInode inode.InodeNumber) {
	var err error

	// Get root dir inode number
	rootDirInodeNumber := inode.RootDirInodeNumber

	dirInode, err = mS.Mkdir(inode.InodeRootUserID, inode.InodeGroupID(0), nil, rootDirInodeNumber, dirname, inode.PosixModePerm)
	if nil != err {
		t.Fatalf("Mkdir() returned error: %v", err)
	}

	return dirInode
}

// TODO:  Ultimately, each of these tests should at least run in their own directory
//        a la createTestDirectory(), or preferably some stronger effort should be
//        made to insulate them from each other.
func TestCreateAndLookup(t *testing.T) {
	testSetup(t, false)

	rootDirInodeNumber := inode.RootDirInodeNumber
	basename := "create_lookup.test"

	createdFileInodeNumber, err := mS.Create(inode.InodeRootUserID, inode.InodeGroupID(0), nil, rootDirInodeNumber, basename, inode.PosixModePerm)
	if err != nil {
		t.Fatalf("Unexpectedly couldn't create file: %v", err)
	}

	foundFileInodeNumber, err := mS.Lookup(inode.InodeRootUserID, inode.InodeGroupID(0), nil, rootDirInodeNumber, basename)
	if err != nil {
		t.Fatalf("Unexpectedly failed to look up %v", basename)
	}

	if createdFileInodeNumber != foundFileInodeNumber {
		t.Fatalf("Expected created inode number %v to equal found inode number %v", createdFileInodeNumber, foundFileInodeNumber)
	}

	err = mS.Unlink(inode.InodeRootUserID, inode.InodeGroupID(0), nil, rootDirInodeNumber, basename)
	if nil != err {
		t.Fatalf("Unlink() returned error: %v", err)
	}

	testTeardown(t)
}

func TestGetstat(t *testing.T) {
	testSetup(t, false)

	rootDirInodeNumber := inode.RootDirInodeNumber
	basename := "getstat.test"
	timeBeforeCreation := uint64(time.Now().UnixNano())

	inodeNumber, err := mS.Create(inode.InodeRootUserID, inode.InodeGroupID(0), nil, rootDirInodeNumber, basename, inode.PosixModePerm)
	if err != nil {
		t.Fatalf("couldn't create file: %v", err)
	}

	stat, err := mS.Getstat(inode.InodeRootUserID, inode.InodeGroupID(0), nil, inodeNumber)
	if err != nil {
		t.Fatalf("couldn't stat inode %v: %v", inodeNumber, err)
	}

	if !(math.Abs(float64(int64(timeBeforeCreation)-int64(stat[StatCRTime]))) < 0.1*1000000000) { // nanoseconds
		t.Errorf("unexpectedly skewed StatCRTime %v is not close to %v", stat[StatCRTime], timeBeforeCreation)
	}
	if !(math.Abs(float64(int64(timeBeforeCreation)-int64(stat[StatMTime]))) < 0.1*1000000000) { // nanoseconds
		t.Errorf("unexpectedly skewed StatMTime %v is not close to %v", stat[StatMTime], timeBeforeCreation)
	}
	if stat[StatSize] != 0 {
		t.Errorf("expected size to be 0")
	}
	if stat[StatNLink] != 1 {
		t.Errorf("expected number of links to be one, got %v", stat[StatNLink])
	}

	// TODO: perform a write, check that size has changed accordingly
	// TODO: make and delete hardlinks, check that link count has changed accordingly

	err = mS.Unlink(inode.InodeRootUserID, inode.InodeGroupID(0), nil, rootDirInodeNumber, basename)
	if nil != err {
		t.Fatalf("Unlink() returned error: %v", err)
	}

	testTeardown(t)
}

// TestAllAPIPositiveCases() follows the following "positive" test steps:
//
//    Mount             A                                    : mount the specified test Volume (must be empty)
//    Mkdir             A/B/                                 : create a subdirectory within Volume directory
//    Create         #1 A/C                                  : create and open a normal file within Volume directory
//    Lookup         #1 A/C                                  : fetch the inode name of the just created normal file
//    Write             A/C                                  : write something to normal file
//    Read              A/C                                  : read back what was just written to normal file
//    FetchReadPlan     A/C                                  : fetch readPlan for entire file
//    Getstat        #1 A/C                                  : check the current size of the normal file
//    Resize            A/C                                  : truncate the file
//    Getstat        #2 A/C                                  : verify the size of the normal file is now zero
//    Symlink           A/D->A/C                             : create a symlink to the normal file
//    Lookup         #2 A/D                                  : fetch the inode name of the just created symlink
//    Readsymlink       A/D                                  : read the symlink to ensure it points to the normal file
//    Lookup         #3 A/B/                                 : fetch the inode name of the subdirectory
//    Create         #2 A/B/E                                : create a normal file within subdirectory
//    Readdir        #1 A/B/ (prev == "",  max_entries == 0) : ensure we get only ".", "..", and "E"
//    Statfs            A                                    : should report A has 4 "files" (normal & symlink) and 1 directory "ideally"
//    Unlink         #1 A/B/E                                : delete the normal file within the subdirectory
//    Readdir        #2 A/   (prev == "",  max_entries == 3) : ensure we get only ".", ".." & "B"
//    Readdir        #3 A/   (prev == "B", max_entries == 3) : ensure we get only "C" & "D"
//    Unlink         #2 A/D                                  : delete the symlink
//    Unlink         #3 A/C                                  : delete the normal file
//    Unlink         #4 A/B                                  : delete the subdirectory
//    Unmount           A                                    : unmount the Volume
//
// TODO: Rename(), Link() tests

var tempVolumeName string // TODO: This is currently the local file system full path

func TestAllAPIPositiveCases(t *testing.T) {
	var (
		err error
	)

	testSetup(t, false)

	// Get root dir inode number
	rootDirInodeNumber := inode.RootDirInodeNumber

	//    Mkdir          A/B/                                 : create a subdirectory within Volume directory
	_, err = mS.Mkdir(inode.InodeRootUserID, inode.InodeGroupID(0), nil, rootDirInodeNumber, "TestSubDirectory", inode.PosixModePerm)
	//	newDirInodeNum, err := mS.Mkdir(inode.InodeRootUserID, inode.InodeGroupID(0), nil, rootDirInodeNumber, "TestSubDirectory")
	if nil != err {
		t.Fatalf("Mkdir() returned error: %v", err)
	}

	//    Create      #1 A/C                                  : create and open a normal file within Volume directory
	basename := "TestNormalFile"
	createdFileInodeNumber, err := mS.Create(inode.InodeRootUserID, inode.InodeGroupID(0), nil, rootDirInodeNumber, basename, inode.PosixModePerm)
	if err != nil {
		t.Fatalf("Create() [#1] returned error: %v", err)
	}

	//    Lookup      #1 A/C                                  : fetch the inode name of the just created normal file
	foundFileInodeNumber, err := mS.Lookup(inode.InodeRootUserID, inode.InodeGroupID(0), nil, rootDirInodeNumber, basename)
	if err != nil {
		t.Fatalf("Lookup() [#1] returned error: %v", err)
	}
	if createdFileInodeNumber != foundFileInodeNumber {
		t.Fatalf("Expected created inode number %v to equal found inode number %v", createdFileInodeNumber, foundFileInodeNumber)
	}

	//    Write          A/C                                  : write something to normal file
	bufToWrite := []byte{0x41, 0x42, 0x43}
	write_rspSize, err := mS.Write(inode.InodeRootUserID, inode.InodeGroupID(0), nil, createdFileInodeNumber, 0, bufToWrite, nil)
	if nil != err {
		t.Fatalf("Write() returned error: %v", err)
	}
	if uint64(len(bufToWrite)) != write_rspSize {
		t.Fatalf("Write() expected to write %v bytes but actually wrote %v bytes", len(bufToWrite), write_rspSize)
	}

	// don't forget to flush
	err = mS.Flush(inode.InodeRootUserID, inode.InodeGroupID(0), nil, createdFileInodeNumber)
	if err != nil {
		t.Fatalf("Flush() returned error: %v", err)
	}

	//    Read           A/C                                  : read back what was just written to normal file
	read_buf, err := mS.Read(inode.InodeRootUserID, inode.InodeGroupID(0), nil, createdFileInodeNumber, 0, uint64(len(bufToWrite)), nil)
	if nil != err {
		t.Fatalf("Read() returned error: %v", err)
	}
	if len(bufToWrite) != len(read_buf) {
		t.Fatalf("Read() expected to read %v bytes but actually read %v bytes", len(bufToWrite), len(read_buf))
	}
	if 0 != bytes.Compare(bufToWrite, read_buf) {
		t.Fatalf("Read() returned data different from what was written")
	}

	read_plan, err := mS.FetchReadPlan(inode.InodeRootUserID, inode.InodeGroupID(0), nil, createdFileInodeNumber, uint64(0), uint64(len(bufToWrite)))
	if nil != err {
		t.Fatalf("FetchReadPlan() returned error: %v", err)
	}
	if 1 != len(read_plan) {
		t.Fatalf("FetchReadPlan() returned unexpected len(read_plan): %v (should be 1)", len(read_plan))
	}
	if uint64(0) != read_plan[0].Offset {
		t.Fatalf("FetchReadPlan() returned unexpected read_plan[0].Offset: %v (should be 0)", read_plan[0].Offset)
	}
	if uint64(len(bufToWrite)) != read_plan[0].Length {
		t.Fatalf("FetchReadPlan() returned unexpected read_plan[0].Length: %v (should be %v)", read_plan[0].Length, uint64(len(bufToWrite)))
	}

	//    Getstat     #1 A/C                                  : check the current size of the normal file
	getstat_1_rspStat, err := mS.Getstat(inode.InodeRootUserID, inode.InodeGroupID(0), nil, foundFileInodeNumber)
	if nil != err {
		t.Fatalf("Getstat() returned error: %v", err)
	}
	getstat_1_size, getstat_1_size_ok := getstat_1_rspStat[StatSize]
	if !getstat_1_size_ok {
		t.Fatalf("Getstat() returned no StatSize")
	}
	if uint64(len(bufToWrite)) != getstat_1_size {
		t.Fatalf("Getstat() returned StatSize == %v instead of the expected %v", getstat_1_size, len(bufToWrite))
	}

	//    Resize         A/C                                  : truncate the file
	err = mS.Resize(inode.InodeRootUserID, inode.InodeGroupID(0), nil, foundFileInodeNumber, 0)
	if nil != err {
		t.Fatalf("Resize() returned error: %v", err)
	}

	//    Getstat     #2 A/C                                  : verify the size of the normal file is now zero
	getstat_2_rspStat, err := mS.Getstat(inode.InodeRootUserID, inode.InodeGroupID(0), nil, foundFileInodeNumber)
	if nil != err {
		t.Fatalf("Getstat() [#2] returned error: %v", err)
	}
	getstat_2_size, getstat_2_size_ok := getstat_2_rspStat[StatSize]
	if !getstat_2_size_ok {
		t.Fatalf("Getstat() [#2] returned no StatSize")
	}
	if 0 != getstat_2_size {
		t.Fatalf("Getstat() [#2] returned StatSize == %v instead of the expected %v", getstat_2_size, 0)
	}

	//    Symlink        A/D->A/C                             : create a symlink to the normal file
	createdSymlinkInodeNumber, err := mS.Symlink(inode.InodeRootUserID, inode.InodeGroupID(0), nil, rootDirInodeNumber, "TestSymlink", "TestNormalFile")
	if nil != err {
		t.Fatalf("Symlink() returned error: %v", err)
	}

	//    Lookup      #2 A/D                                  : fetch the inode name of the just created symlink
	lookup_2_inodeHandle, err := mS.Lookup(inode.InodeRootUserID, inode.InodeGroupID(0), nil, rootDirInodeNumber, "TestSymlink")
	if nil != err {
		t.Fatalf("Lookup() [#2] returned error: %v", err)
	}
	if lookup_2_inodeHandle != createdSymlinkInodeNumber {
		t.Fatalf("Lookup() [#2] returned unexpected InodeNumber")
	}

	//    Readsymlink    A/D                                  : read the symlink to ensure it points to the normal file
	readsymlink_target, err := mS.Readsymlink(inode.InodeRootUserID, inode.InodeGroupID(0), nil, lookup_2_inodeHandle)
	if nil != err {
		t.Fatalf("Readsymlink() returned error: %v", err)
	}
	if 0 != strings.Compare("TestNormalFile", readsymlink_target) {
		t.Fatalf("Readsymlink() data different from what was written")
	}

	//    Lookup      #3 A/B/                                 : fetch the inode name of the subdirectory
	lookup_3_inodeHandle, err := mS.Lookup(inode.InodeRootUserID, inode.InodeGroupID(0), nil, rootDirInodeNumber, "TestSubDirectory")
	if nil != err {
		t.Fatalf("Lookup() [#3] returned error: %v", err)
	}

	//    Create      #2 A/B/E                                : create a normal file within subdirectory
	testSubDirectoryFileInode, err := mS.Create(inode.InodeRootUserID, inode.InodeGroupID(0), nil, lookup_3_inodeHandle, "TestSubDirectoryFile", inode.PosixModePerm)
	if nil != err {
		t.Fatalf("Create() [#2] returned error: %v", err)
	}

	//    Readdir and examine contents
	entriesExpected := []string{".", "..", "TestSubDirectoryFile"}
	expectDirectory(t, inode.InodeRootUserID, inode.InodeGroupID(0), lookup_3_inodeHandle, entriesExpected)

	//    Link A/B/E
	err = mS.Link(inode.InodeRootUserID, inode.InodeGroupID(0), nil, lookup_3_inodeHandle, "TestSubDirectoryFileHardLink", testSubDirectoryFileInode)
	if nil != err {
		t.Fatalf("Link() returned error: %v", err)
	}

	entriesExpected = []string{".", "..", "TestSubDirectoryFile", "TestSubDirectoryFileHardLink"}
	expectDirectory(t, inode.InodeRootUserID, inode.InodeGroupID(0), lookup_3_inodeHandle, entriesExpected)

	//    Unlink      #1 A/B/E                                : delete the normal file within the subdirectory
	err = mS.Unlink(inode.InodeRootUserID, inode.InodeGroupID(0), nil, lookup_3_inodeHandle, "TestSubDirectoryFile")
	if nil != err {
		t.Fatalf("Unlink() [#1] returned error: %v", err)
	}

	entriesExpected = []string{".", "..", "TestSubDirectoryFileHardLink"}
	expectDirectory(t, inode.InodeRootUserID, inode.InodeGroupID(0), lookup_3_inodeHandle, entriesExpected)

	//    Unlink      #1.5 A/B/E                                : delete the normal file within the subdirectory
	err = mS.Unlink(inode.InodeRootUserID, inode.InodeGroupID(0), nil, lookup_3_inodeHandle, "TestSubDirectoryFileHardLink")
	if nil != err {
		t.Fatalf("Unlink() [#1.5] returned error: %v", err)
	}

	entriesExpected = []string{".", "..", "TestSymlink", "TestNormalFile", "TestSubDirectory"}
	expectDirectory(t, inode.InodeRootUserID, inode.InodeGroupID(0), rootDirInodeNumber, entriesExpected)

	//    Unlink      #2 A/D                                  : delete the symlink
	err = mS.Unlink(inode.InodeRootUserID, inode.InodeGroupID(0), nil, rootDirInodeNumber, "TestSymlink")

	if nil != err {
		t.Fatalf("Unlink() [#2] returned error: %v", err)
	}

	//    Unlink      #3 A/C                                  : delete the normal file
	err = mS.Unlink(inode.InodeRootUserID, inode.InodeGroupID(0), nil, rootDirInodeNumber, "TestNormalFile")
	if nil != err {
		t.Fatalf("Unlink() [#3] returned error: %v", err)
	}

	//    Rmdir       #4 A/B                                  : delete the subdirectory
	err = mS.Rmdir(inode.InodeRootUserID, inode.InodeGroupID(0), nil, rootDirInodeNumber, "TestSubDirectory")
	if nil != err {
		t.Fatalf("Unlink() [#4] returned error: %v", err)
	}

	entriesExpected = []string{".", ".."}
	expectDirectory(t, inode.InodeRootUserID, inode.InodeGroupID(0), rootDirInodeNumber, entriesExpected)

	testTeardown(t)
}

// TODO: flesh this out with other boundary condition testing for Link
func TestBadLinks(t *testing.T) {
	testSetup(t, false)

	testDirInode := createTestDirectory(t, "BadLinks")

	validFile := "PerfectlyValidFile"
	validFileInodeNumber, err := mS.Create(inode.InodeRootUserID, inode.InodeGroupID(0), nil, testDirInode, validFile, inode.PosixModePerm)
	if err != nil {
		t.Fatalf("Create() returned error: %v", err)
	}

	nameTooLong := strings.Repeat("x", FileNameMax+1)
	err = mS.Link(inode.InodeRootUserID, inode.InodeGroupID(0), nil, testDirInode, nameTooLong, validFileInodeNumber)
	if nil != err {
		if blunder.IsNot(err, blunder.NameTooLongError) {
			t.Fatalf("Link() returned error %v, expected %v(%d).", blunder.Errno(err), blunder.NameTooLongError, blunder.NameTooLongError.Value())
		}
	} else {
		t.Fatal("Link() unexpectedly succeeded on too-long filename!")
	}

	entriesExpected := []string{".", "..", validFile}
	expectDirectory(t, inode.InodeRootUserID, inode.InodeGroupID(0), testDirInode, entriesExpected)

	testTeardown(t)
}

func TestMkdir(t *testing.T) {
	testSetup(t, false)

	testDirInode := createTestDirectory(t, "Mkdir")
	longButLegalFilename := strings.Repeat("x", FileNameMax)
	nameTooLong := strings.Repeat("x", FileNameMax+1)

	_, err := mS.Mkdir(inode.InodeRootUserID, inode.InodeGroupID(0), nil, testDirInode, nameTooLong, inode.PosixModePerm)
	if nil != err {
		if blunder.IsNot(err, blunder.NameTooLongError) {
			t.Fatalf("Mkdir() returned error %v, expected %v(%d).", blunder.Errno(err), blunder.NameTooLongError, blunder.NameTooLongError.Value())
		}
	} else {
		t.Fatal("Mkdir() unexpectedly succeeded on too-long filename!")
	}

	_, err = mS.Mkdir(inode.InodeRootUserID, inode.InodeGroupID(0), nil, testDirInode, longButLegalFilename, inode.PosixModePerm)
	if err != nil {
		t.Fatalf("Mkdir() returned error: %v", err)
	}

	entriesExpected := []string{".", "..", longButLegalFilename}
	expectDirectory(t, inode.InodeRootUserID, inode.InodeGroupID(0), testDirInode, entriesExpected)

	longButLegalFullPath := "/Mkdir/" + longButLegalFilename
	ino, err := mS.LookupPath(inode.InodeRootUserID, inode.InodeGroupID(0), nil, longButLegalFullPath)
	if err != nil {
		t.Fatalf("LookupPath() returned error: %v", err)
	}

	_, err = mS.Getstat(inode.InodeRootUserID, inode.InodeGroupID(0), nil, inode.InodeNumber(ino))
	if err != nil {
		t.Fatalf("GetStat() returned error: %v", err)
	}

	testTeardown(t)
}

// TODO: flesh this out with other boundary condition testing for Rename
func TestBadRename(t *testing.T) {
	testSetup(t, false)

	testDirInode := createTestDirectory(t, "BadRename")
	nameTooLong := strings.Repeat("x", FileNameMax+1)

	validFile := "PerfectlyValidFile"
	_, err := mS.Create(inode.InodeRootUserID, inode.InodeGroupID(0), nil, testDirInode, validFile, inode.PosixModePerm)
	if nil != err {
		t.Fatalf("Create() returned error: %v", err)
	}

	// Try to rename a valid file to a name that is too long
	err = mS.Rename(inode.InodeRootUserID, inode.InodeGroupID(0), nil, testDirInode, validFile, testDirInode, nameTooLong)
	if nil != err {
		if blunder.IsNot(err, blunder.NameTooLongError) {
			t.Fatalf("Link() returned error %v, expected %v(%d).", blunder.Errno(err), blunder.NameTooLongError, blunder.NameTooLongError.Value())
		}
	} else {
		t.Fatal("Link() unexpectedly succeeded on too-long filename!")
	}

	entriesExpected := []string{".", "..", validFile}
	expectDirectory(t, inode.InodeRootUserID, inode.InodeGroupID(0), testDirInode, entriesExpected)

	// Try to rename a nonexistent file with a name that is too long
	err = mS.Rename(inode.InodeRootUserID, inode.InodeGroupID(0), nil, testDirInode, nameTooLong, testDirInode, "AlsoAGoodFilename")
	if nil != err {
		if blunder.IsNot(err, blunder.NameTooLongError) {
			t.Fatalf("Link() returned error %v, expected %v(%d).", blunder.Errno(err), blunder.NameTooLongError, blunder.NameTooLongError.Value())
		}
	} else {
		t.Fatal("Link() unexpectedly succeeded on too-long filename!")
	}

	entriesExpected = []string{".", "..", validFile}
	expectDirectory(t, inode.InodeRootUserID, inode.InodeGroupID(0), testDirInode, entriesExpected)

	testTeardown(t)
}

func TestBadChownChmod(t *testing.T) {
	var (
		err error
	)

	testSetup(t, false)

	// Get root dir inode number
	rootDirInodeNumber := inode.RootDirInodeNumber

	// Create file to play with
	basename := "TestFile"
	createdFileInodeNumber, err := mS.Create(inode.InodeRootUserID, inode.InodeGroupID(0), nil, rootDirInodeNumber, basename, inode.PosixModePerm)
	if err != nil {
		t.Fatalf("Create() %v returned error: %v", basename, err)
	}

	// Since we are playing some games with size of mode/userid/groupid, make sure that we
	// correctly handle cases where the value is > uint32
	var tooBigForUint32 uint64 = math.MaxUint32 + 7<<48

	// Validate too-big Mode
	stat := make(Stat)
	stat[StatMode] = tooBigForUint32
	err = mS.Setstat(inode.InodeRootUserID, inode.InodeGroupID(0), nil, createdFileInodeNumber, stat)
	if blunder.IsNot(err, blunder.InvalidFileModeError) {
		t.Fatalf("Setstat() %v returned error %v, expected %v(%d).", basename, blunder.Errno(err), blunder.InvalidFileModeError, blunder.InvalidFileModeError.Value())
	}
	delete(stat, StatMode)

	// Validate too-big UserID
	stat[StatUserID] = tooBigForUint32
	err = mS.Setstat(inode.InodeRootUserID, inode.InodeGroupID(0), nil, createdFileInodeNumber, stat)
	if blunder.Errno(err) != int(blunder.InvalidFileModeError) {
		t.Fatalf("Setstat() %v returned error %v, expected %v(%d).", basename, blunder.Errno(err), blunder.InvalidFileModeError, blunder.InvalidFileModeError.Value())
	}
	delete(stat, StatUserID)

	// Validate too-big GroupID
	stat[StatGroupID] = tooBigForUint32
	err = mS.Setstat(inode.InodeRootUserID, inode.InodeGroupID(0), nil, createdFileInodeNumber, stat)
	if blunder.Errno(err) != int(blunder.InvalidFileModeError) {
		t.Fatalf("Setstat() %v returned error %v, expected %v(%d).", basename, blunder.Errno(err), blunder.InvalidFileModeError, blunder.InvalidFileModeError.Value())
	}
	delete(stat, StatGroupID)

	testTeardown(t)
}

func TestFlock(t *testing.T) {
	var (
		err error
	)

	testSetup(t, false)

	rootDirInodeNumber := inode.RootDirInodeNumber

	// Create file to play with
	basename := "TestLockFile"
	lockFileInodeNumber, err := mS.Create(inode.InodeRootUserID, inode.InodeGroupID(0), nil, rootDirInodeNumber, basename, inode.PosixModePerm)
	if err != nil {
		t.Fatalf("Create() %v returned error: %v", basename, err)
	}

	// Resize the file to a 1M so that we can apply byte range locks:
	err = mS.Resize(inode.InodeRootUserID, inode.InodeGroupID(0), nil, lockFileInodeNumber, 1024*1024)
	if err != nil {
		t.Fatalf("Resize() %v returned error: %v", basename, err)
	}

	// Write lock test:
	var lock FlockStruct
	lock.Type = syscall.F_WRLCK
	lock.Start = 0
	lock.Len = 0
	lock.Pid = 1

	_, err = mS.Flock(inode.InodeRootUserID, inode.InodeGroupID(0), nil, lockFileInodeNumber, syscall.F_SETLK, &lock)
	if err != nil {
		t.Fatalf("Write lock on file failed: %v", err)
	}

	lock.Type = syscall.F_UNLCK
	_, err = mS.Flock(inode.InodeRootUserID, inode.InodeGroupID(0), nil, lockFileInodeNumber, syscall.F_SETLK, &lock)
	if err != nil {
		t.Fatalf("Unlock on file failed: %v", blunder.Errno(err))
	}

	lock.Type = syscall.F_WRLCK
	lock.Pid = 1
	_, err = mS.Flock(inode.InodeRootUserID, inode.InodeGroupID(0), nil, lockFileInodeNumber, syscall.F_SETLK, &lock)
	if err != nil {
		t.Fatalf("Write lock on file failed: %v", err)
	}

	// Try another write lock from a different pid, it should fail:
	var lock1 FlockStruct
	lock1 = lock
	lock1.Pid = 2
	_, err = mS.Flock(inode.InodeRootUserID, inode.InodeGroupID(0), nil, lockFileInodeNumber, syscall.F_SETLK, &lock1)
	if blunder.Errno(err) != int(blunder.TryAgainError) {
		t.Fatalf("Write lock on a locked file should fail with EAGAIN instead got : %v", err)
	}

	// Lock again from pid1, it should succeed:
	_, err = mS.Flock(inode.InodeRootUserID, inode.InodeGroupID(0), nil, lockFileInodeNumber, syscall.F_SETLK, &lock)
	if err != nil {
		t.Fatalf("Relocking from same PID on file failed: %v", err)
	}

	lock.Type = syscall.F_UNLCK
	_, err = mS.Flock(inode.InodeRootUserID, inode.InodeGroupID(0), nil, lockFileInodeNumber, syscall.F_SETLK, &lock)
	if err != nil {
		t.Fatalf("Unlock failed : %v", err)
	}

	// Read lock test:
	lock.Type = syscall.F_RDLCK
	_, err = mS.Flock(inode.InodeRootUserID, inode.InodeGroupID(0), nil, lockFileInodeNumber, syscall.F_SETLK, &lock)
	if err != nil {
		t.Fatalf("Read lock pid - 1 failed: %v", err)
	}

	lock1.Type = syscall.F_RDLCK
	_, err = mS.Flock(inode.InodeRootUserID, inode.InodeGroupID(0), nil, lockFileInodeNumber, syscall.F_SETLK, &lock1)
	if err != nil {
		t.Fatalf("Read lock pid - 2 failed: %v", err)
	}

	// Try write lock it should fail:
	lock3 := lock
	lock3.Type = syscall.F_WRLCK
	lock3.Pid = 3
	_, err = mS.Flock(inode.InodeRootUserID, inode.InodeGroupID(0), nil, lockFileInodeNumber, syscall.F_SETLK, &lock3)
	if blunder.Errno(err) != int(blunder.TryAgainError) {
		t.Fatalf("Write lock should have failed with EAGAIN instead got - %v", err)
	}

	lock11 := lock1
	lock11.Type = syscall.F_UNLCK
	_, err = mS.Flock(inode.InodeRootUserID, inode.InodeGroupID(0), nil, lockFileInodeNumber, syscall.F_SETLK, &lock11)
	if err != nil {
		t.Fatalf("Unlock of (readlock) - 2 failed: %v", err)
	}

	lock01 := lock
	lock01.Type = syscall.F_UNLCK
	_, err = mS.Flock(inode.InodeRootUserID, inode.InodeGroupID(0), nil, lockFileInodeNumber, syscall.F_SETLK, &lock01)
	if err != nil {
		t.Fatalf("Unlock of (readlock) - 1 failed: %v", err)
	}

	_, err = mS.Flock(inode.InodeRootUserID, inode.InodeGroupID(0), nil, lockFileInodeNumber, syscall.F_SETLK, &lock3)
	if err != nil {
		t.Fatalf("Write lock should have succeeded instead got - %v", err.Error())
	}

	lock3.Type = syscall.F_UNLCK
	_, err = mS.Flock(inode.InodeRootUserID, inode.InodeGroupID(0), nil, lockFileInodeNumber, syscall.F_SETLK, &lock3)
	if err != nil {
		t.Fatalf("Unlock of (write after read) failed: %v", err)
	}

	// Multiple Range lock testing:

	var lock10 FlockStruct
	lock10.Pid = 1
	lock10.Start = 100
	lock10.Len = 100
	lock10.Type = syscall.F_WRLCK
	lock10.Whence = 0

	_, err = mS.Flock(inode.InodeRootUserID, inode.InodeGroupID(0), nil, lockFileInodeNumber, syscall.F_SETLK, &lock10)
	if err != nil {
		t.Fatalf("Range test failed to lock range (100 - 200), err %v", err)
	}

	lock201 := lock10
	lock201.Pid = 2
	lock201.Type = syscall.F_RDLCK
	lock201.Start = 10
	lock201.Len = 10
	_, err = mS.Flock(inode.InodeRootUserID, inode.InodeGroupID(0), nil, lockFileInodeNumber, syscall.F_SETLK, &lock201)
	if err != nil {
		t.Fatalf("Range test failed to read lock range (10 - 20) by pid2, err %v", err)
	}

	lock202 := lock201
	lock202.Start = 90
	lock202.Len = 10
	_, err = mS.Flock(inode.InodeRootUserID, inode.InodeGroupID(0), nil, lockFileInodeNumber, syscall.F_SETLK, &lock202)
	if err != nil {
		t.Fatalf("Range test failed to read lock range (90 - 100) by pid2, err %v", err)
	}

	lock203 := lock202
	lock203.Start = 80
	lock203.Len = 40
	_, err = mS.Flock(inode.InodeRootUserID, inode.InodeGroupID(0), nil, lockFileInodeNumber, syscall.F_SETLK, &lock203)
	if err == nil {
		t.Fatalf("Range test read lock of range (80 - 120) should have failed for pid2  err %v", err)
	}

	lock204 := lock203
	lock204.Start = 180
	_, err = mS.Flock(inode.InodeRootUserID, inode.InodeGroupID(0), nil, lockFileInodeNumber, syscall.F_SETLK, &lock204)
	if err == nil {
		t.Fatalf("Range test read lock of range (180 - 220) should have failed for pid2  err %v", err)
	}

	lock205 := lock204
	lock205.Start = 200
	lock205.Len = 10
	_, err = mS.Flock(inode.InodeRootUserID, inode.InodeGroupID(0), nil, lockFileInodeNumber, syscall.F_SETLK, &lock205)
	if err != nil {
		t.Fatalf("Range test read lock of range (200 - 210) should have succeeded for pid2  err %v", err)
	}

	lock206 := lock205
	lock206.Start = 240
	lock206.Len = 10
	_, err = mS.Flock(inode.InodeRootUserID, inode.InodeGroupID(0), nil, lockFileInodeNumber, syscall.F_SETLK, &lock206)
	if err != nil {
		t.Fatalf("Range test read lock of range (240 - 250) should have succeeded for pid2  err %v", err)
	}

	lock101 := lock10
	lock101.Type = syscall.F_RDLCK
	_, err = mS.Flock(inode.InodeRootUserID, inode.InodeGroupID(0), nil, lockFileInodeNumber, syscall.F_SETLK, &lock101)
	if err != nil {
		t.Fatalf("Range test converting write lock to read lock of pid1 range 100 - 200 failed, err %v", err)
	}

	// Now, lock 203 and 204 should succceed.
	_, err = mS.Flock(inode.InodeRootUserID, inode.InodeGroupID(0), nil, lockFileInodeNumber, syscall.F_SETLK, &lock203)
	if err != nil {
		t.Fatalf("Range test read lock of range (80 - 120) should have succeeded for pid2  err %v", err)
	}

	_, err = mS.Flock(inode.InodeRootUserID, inode.InodeGroupID(0), nil, lockFileInodeNumber, syscall.F_SETLK, &lock204)
	if err != nil {
		t.Fatalf("Range test read lock of range (180 - 220) should have succeeded for pid2  err %v", err)
	}

	lock30 := lock10
	lock30.Pid = 3
	_, err = mS.Flock(inode.InodeRootUserID, inode.InodeGroupID(0), nil, lockFileInodeNumber, syscall.F_SETLK, &lock30)
	if err == nil {
		t.Fatalf("Range test write lock of range 100 - 200 should have failed for pid3 err %v", err)
	}

	lock102 := lock10
	lock102.Type = syscall.F_UNLCK
	_, err = mS.Flock(inode.InodeRootUserID, inode.InodeGroupID(0), nil, lockFileInodeNumber, syscall.F_SETLK, &lock102)
	if err != nil {
		t.Fatalf("Range test unlock of range 100 - 200 for pid1 should have succeeded, err - %v", err)
	}

	_, err = mS.Flock(inode.InodeRootUserID, inode.InodeGroupID(0), nil, lockFileInodeNumber, syscall.F_SETLK, &lock30)
	if err == nil {
		t.Fatalf("Range test write lock of range 100 - 200 should have failed for pid3 err %v", err)
	}

	lock207 := lock10
	lock207.Type = syscall.F_UNLCK
	lock207.Pid = 2
	_, err = mS.Flock(inode.InodeRootUserID, inode.InodeGroupID(0), nil, lockFileInodeNumber, syscall.F_SETLK, &lock207)
	if err != nil {
		t.Fatalf("Range test unlock of range 100 - 200 for pid2 should have succeeded, err - %v", err)
	}

	_, err = mS.Flock(inode.InodeRootUserID, inode.InodeGroupID(0), nil, lockFileInodeNumber, syscall.F_SETLK, &lock30)
	if err != nil {
		t.Fatalf("Range test write lock of range 100 - 200 should have succeeded for pid3 err %v", err)
	}

	lock301 := lock30
	lock301.Type = syscall.F_UNLCK
	_, err = mS.Flock(inode.InodeRootUserID, inode.InodeGroupID(0), nil, lockFileInodeNumber, syscall.F_SETLK, &lock301)
	if err != nil {
		t.Fatalf("Range test unlock of range 100 - 200 should have succeeded for pid3 err %v", err)
	}

	lock2u1 := lock201
	lock2u1.Type = syscall.F_UNLCK
	lock2u1.Start = 0
	lock2u1.Len = 150
	_, err = mS.Flock(inode.InodeRootUserID, inode.InodeGroupID(0), nil, lockFileInodeNumber, syscall.F_SETLK, &lock2u1)
	if err != nil {
		t.Fatalf("Range test unlock of range 0 - 150 should have succeeded for pid2 err %v", err)
	}

	lock2u2 := lock2u1
	lock2u2.Start = 150
	lock2u2.Len = 150
	_, err = mS.Flock(inode.InodeRootUserID, inode.InodeGroupID(0), nil, lockFileInodeNumber, syscall.F_SETLK, &lock2u2)
	if err != nil {
		t.Fatalf("Range test unlock of range 150 - 300 should have succeeded for pid2 err %v", err)
	}

	lock30.Start = 0
	lock30.Len = 250
	lock30.Type = syscall.F_WRLCK
	lockHeld, err := mS.Flock(inode.InodeRootUserID, inode.InodeGroupID(0), nil, lockFileInodeNumber, syscall.F_GETLK, &lock30)
	if err != nil {
		t.Fatalf("Range test GET write lock of range 0 - 250 should have succeeded for pid3 err %v lockHeld %+v", err, lockHeld)
	}

	if lock30.Type != syscall.F_UNLCK {
		t.Fatalf("GetLock should have succeeded for range 0 - 250 for pid 3, err %v", err)
	}

	err = mS.Unlink(inode.InodeRootUserID, inode.InodeGroupID(0), nil, rootDirInodeNumber, basename)
	if err != nil {
		t.Fatalf("Unlink() %v returned error: %v", basename, err)
	}

	testTeardown(t)
}

// Verify that the file system API works correctly with stale inode numbers,
// as can happen if an NFS client cache gets out of sync because another NFS
// client as removed a file or directory.
func TestStaleInodes(t *testing.T) {
	var (
		rootDirInodeNumber   inode.InodeNumber = inode.RootDirInodeNumber
		testDirname          string            = "stale_inodes_test"
		testFileName         string            = "valid_file"
		staleDirName         string            = "dir"
		staleFileName        string            = "file"
		testDirInodeNumber   inode.InodeNumber
		testFileInodeNumber  inode.InodeNumber
		staleDirInodeNumber  inode.InodeNumber
		staleFileInodeNumber inode.InodeNumber
		err                  error
	)

	testSetup(t, false)

	// scratchpad directory for testing
	testDirInodeNumber, err = mS.Mkdir(inode.InodeRootUserID, inode.InodeGroupID(0), nil,
		rootDirInodeNumber, testDirname, 0755)
	if nil != err {
		t.Fatalf("Mkdir() '%s' returned error: %v", testDirname, err)
	}

	// create a valid test file
	testFileInodeNumber, err = mS.Create(inode.InodeRootUserID, inode.InodeGroupID(0), nil,
		testDirInodeNumber, testFileName, 0644)
	if nil != err {
		t.Fatalf("Create() '%s' returned error: %v", testFileName, err)
	}

	// get an inode number that used to belong to a dirctory
	_, err = mS.Mkdir(inode.InodeRootUserID, inode.InodeGroupID(0), nil,
		testDirInodeNumber, staleDirName, 0755)
	if nil != err {
		t.Fatalf("Mkdir() '%s' returned error: %v", testDirname, err)
	}
	staleDirInodeNumber, err = mS.Lookup(inode.InodeRootUserID, inode.InodeGroupID(0), nil,
		testDirInodeNumber, staleDirName)
	if err != nil {
		t.Fatalf("Unexpectedly failed to look up of '%s': %v", testDirname, err)
	}
	err = mS.Rmdir(inode.InodeRootUserID, inode.InodeGroupID(0), nil,
		testDirInodeNumber, staleDirName)
	if nil != err {
		t.Fatalf("Rmdir() of '%s' returned error: %v", staleDirName, err)
	}

	// get an inode number that used to belong to a file (it shouldn't
	// really matter which type of file the inode used to be, but it doesn't
	// hurt to have two to play with)
	_, err = mS.Create(inode.InodeRootUserID, inode.InodeGroupID(0), nil,
		testDirInodeNumber, staleFileName, 0644)
	if nil != err {
		t.Fatalf("Mkdir() '%s' returned error: %v", testDirname, err)
	}
	staleFileInodeNumber, err = mS.Lookup(inode.InodeRootUserID, inode.InodeGroupID(0), nil,
		testDirInodeNumber, staleFileName)
	if err != nil {
		t.Fatalf("Unexpectedly failed to look up of '%s': %v", testDirname, err)
	}
	err = mS.Unlink(inode.InodeRootUserID, inode.InodeGroupID(0), nil,
		testDirInodeNumber, staleFileName)
	if nil != err {
		t.Fatalf("Unlink() of '%s' returned error: %v", staleFileName, err)
	}

	// Stat
	_, err = mS.Getstat(inode.InodeRootUserID, inode.InodeGroupID(0), nil, staleFileInodeNumber)
	if nil == err {
		t.Fatalf("Getstat() should not have returned success")
	}
	if blunder.IsNot(err, blunder.NotFoundError) {
		t.Fatalf("Getstat() should have failed with NotFoundError, instead got: %v", err)
	}

	// Mkdir
	_, err = mS.Mkdir(inode.InodeRootUserID, inode.InodeGroupID(0), nil,
		staleDirInodeNumber, "TestSubDirectory", 0755)
	if nil == err {
		t.Fatalf("Mkdir() should not have returned success")
	}
	if blunder.IsNot(err, blunder.NotFoundError) {
		t.Fatalf("Mkdir() should have failed with NotFoundError, instead got: %v", err)
	}

	// Rmdir
	err = mS.Rmdir(inode.InodeRootUserID, inode.InodeGroupID(0), nil,
		staleDirInodeNumber, "fubar")
	if nil == err {
		t.Fatalf("Rmdir() should not have returned success")
	}
	if blunder.IsNot(err, blunder.NotFoundError) {
		t.Fatalf("Rmdir() should have failed with NotFoundError, instead got: %v", err)
	}

	// Create
	_, err = mS.Create(inode.InodeRootUserID, inode.InodeGroupID(0), nil,
		staleDirInodeNumber, "fubar", 0644)
	if nil == err {
		t.Fatalf("Create() should not have returned success")
	}
	if blunder.IsNot(err, blunder.NotFoundError) {
		t.Fatalf("Create() should have failed with NotFoundError, instead got: %v", err)
	}

	// Lookup
	_, err = mS.Lookup(inode.InodeRootUserID, inode.InodeGroupID(0), nil,
		staleDirInodeNumber, "fubar")
	if nil == err {
		t.Fatalf("Lookup() should not have returned success")
	}
	if blunder.IsNot(err, blunder.NotFoundError) {
		t.Fatalf("Lookup() should have failed with NotFoundError, instead got: %v", err)
	}

	// Write
	bufToWrite := []byte{0x41, 0x42, 0x43}
	_, err = mS.Write(inode.InodeRootUserID, inode.InodeGroupID(0), nil,
		staleFileInodeNumber, 0, bufToWrite, nil)
	if nil == err {
		t.Fatalf("Write() should not have returned success")
	}
	if blunder.IsNot(err, blunder.NotFoundError) {
		t.Fatalf("Write() should have failed with NotFoundError, instead got: %v", err)
	}

	// Read
	_, err = mS.Read(inode.InodeRootUserID, inode.InodeGroupID(0), nil,
		staleFileInodeNumber, 0, uint64(len(bufToWrite)), nil)
	if nil == err {
		t.Fatalf("Read() should not have returned success")
	}
	if blunder.IsNot(err, blunder.NotFoundError) {
		t.Fatalf("Read() should have failed with NotFoundError, instead got: %v", err)
	}

	// Trunc
	err = mS.Resize(inode.InodeRootUserID, inode.InodeGroupID(0), nil, staleFileInodeNumber, 77)
	if nil == err {
		t.Fatalf("Resize() should not have returned success")
	}
	if blunder.IsNot(err, blunder.NotFoundError) {
		t.Fatalf("Resize() should have failed with NotFoundError, instead got: %v", err)
	}

	// Symlink
	_, err = mS.Symlink(inode.InodeRootUserID, inode.InodeGroupID(0), nil,
		staleDirInodeNumber, "TestSymlink", "fubar")
	if nil == err {
		t.Fatalf("Symlink() should not have returned success")
	}
	if blunder.IsNot(err, blunder.NotFoundError) {
		t.Fatalf("Symlink() should have failed with NotFoundError, instead got: %v", err)
	}

	// Readsymlink (that we didn't create)
	_, err = mS.Readsymlink(inode.InodeRootUserID, inode.InodeGroupID(0), nil, staleFileInodeNumber)
	if nil == err {
		t.Fatalf("Readsymlink() should not have returned success")
	}
	if blunder.IsNot(err, blunder.NotFoundError) {
		t.Fatalf("Readsymlink() should have failed with NotFoundError, instead got: %v", err)
	}

	// Readdir
	_, _, _, err = mS.Readdir(inode.InodeRootUserID, inode.InodeGroupID(0), nil,
		staleDirInodeNumber, "", 0, 0)
	if nil == err {
		t.Fatalf("Readdir() should not have returned success")
	}
	if blunder.IsNot(err, blunder.NotFoundError) {
		t.Fatalf("Readdir() should have failed with NotFoundError, instead got: %v", err)
	}

	// Link -- two cases, one with stale directory and one with stale file
	err = mS.Link(inode.InodeRootUserID, inode.InodeGroupID(0), nil,
		staleDirInodeNumber, "fubar", testFileInodeNumber)
	if nil == err {
		t.Fatalf("Link(1) should not have returned success")
	}
	if blunder.IsNot(err, blunder.NotFoundError) {
		t.Fatalf("Link(1) should have failed with NotFoundError, instead got: %v", err)
	}

	err = mS.Link(inode.InodeRootUserID, inode.InodeGroupID(0), nil,
		testDirInodeNumber, testFileName, staleFileInodeNumber)
	if nil == err {
		t.Fatalf("Link(2) should not have returned success")
	}
	if blunder.IsNot(err, blunder.NotFoundError) {
		t.Fatalf("Link(2) should have failed with NotFoundError, instead got: %v", err)
	}

	// Unlink
	err = mS.Unlink(inode.InodeRootUserID, inode.InodeGroupID(0), nil,
		staleDirInodeNumber, "fubar")
	if nil == err {
		t.Fatalf("Unlink() should not have returned success")
	}
	if blunder.IsNot(err, blunder.NotFoundError) {
		t.Fatalf("Unlink() should have failed with NotFoundError, instead got: %v", err)
	}

	// Rename -- two cases, one with stale src directory and one with stale dest
	err = mS.Rename(inode.InodeRootUserID, inode.InodeGroupID(0), nil,
		testDirInodeNumber, "fubar", staleDirInodeNumber, "barfu")
	if nil == err {
		t.Fatalf("Rename(1) should not have returned success")
	}
	if blunder.IsNot(err, blunder.NotFoundError) {
		t.Fatalf("Rename(1) should have failed with NotFoundError, instead got: %v", err)
	}

	err = mS.Rename(inode.InodeRootUserID, inode.InodeGroupID(0), nil,
		staleDirInodeNumber, "fubar", testDirInodeNumber, "barfu")
	if nil == err {
		t.Fatalf("Rename(2) should not have returned success")
	}
	if blunder.IsNot(err, blunder.NotFoundError) {
		t.Fatalf("Rename(2) should have failed with NotFoundError, instead got: %v", err)
	}

	// cleanup test file and directory
	err = mS.Unlink(inode.InodeRootUserID, inode.InodeGroupID(0), nil,
		testDirInodeNumber, testFileName)
	if nil != err {
		t.Fatalf("Unlink() of '%s' returned error: %v", testFileName, err)
	}
	err = mS.Rmdir(inode.InodeRootUserID, inode.InodeGroupID(0), nil,
		rootDirInodeNumber, testDirname)
	if nil != err {
		t.Fatalf("Rmdir() of '%s' returned error: %v", testDirname, err)
	}

	testTeardown(t)
}<|MERGE_RESOLUTION|>--- conflicted
+++ resolved
@@ -12,214 +12,6 @@
 	"github.com/swiftstack/ProxyFS/inode"
 )
 
-<<<<<<< HEAD
-// our global mountStruct to be used in tests
-var mS *mountStruct
-
-func testSetup() (err error) {
-	testDir, err := ioutil.TempDir(os.TempDir(), "ProxyFS_test_fs_")
-	if nil != err {
-		return
-	}
-
-	err = os.Chdir(testDir)
-	if nil != err {
-		return
-	}
-
-	err = os.Mkdir("TestVolume", os.ModePerm)
-
-	testConfMapStrings := []string{
-		"Stats.IPAddr=localhost",
-		"Stats.UDPPort=52184",
-		"Stats.BufferLength=100",
-		"Stats.MaxLatency=1s",
-		"Logging.LogFilePath=proxyfsd.log",
-		"Logging.LogToConsole=false",
-		"SwiftClient.NoAuthIPAddr=127.0.0.1",
-		"SwiftClient.NoAuthTCPPort=45262",
-		"SwiftClient.Timeout=10s",
-		"SwiftClient.RetryLimit=5",
-		"SwiftClient.RetryLimitObject=5",
-		"SwiftClient.RetryDelay=1s",
-		"SwiftClient.RetryDelayObject=1s",
-		"SwiftClient.RetryExpBackoff=1.2",
-		"SwiftClient.RetryExpBackoffObject=2.0",
-		"SwiftClient.ChunkedConnectionPoolSize=1",
-		"SwiftClient.NonChunkedConnectionPoolSize=1",
-		"SwiftClient.StarvationCallbackFrequency=100ms",
-		"FlowControl:TestFlowControl.MaxFlushSize=10000000",
-		"FlowControl:TestFlowControl.MaxFlushTime=10s",
-		"FlowControl:TestFlowControl.ReadCacheLineSize=1000000",
-		"FlowControl:TestFlowControl.ReadCacheWeight=100",
-		"PhysicalContainerLayout:PhysicalContainerLayoutReplicated3Way.ContainerStoragePolicy=silver",
-		"PhysicalContainerLayout:PhysicalContainerLayoutReplicated3Way.ContainerNamePrefix=Replicated3Way_",
-		"PhysicalContainerLayout:PhysicalContainerLayoutReplicated3Way.ContainersPerPeer=1000",
-		"PhysicalContainerLayout:PhysicalContainerLayoutReplicated3Way.MaxObjectsPerContainer=1000000",
-		"Peer:Peer0.PrivateIPAddr=localhost",
-		"Peer:Peer0.ReadCacheQuotaFraction=0.20",
-		"Cluster.Peers=Peer0",
-		"Cluster.WhoAmI=Peer0",
-		"Volume:TestVolume.FSID=1",
-		"Volume:TestVolume.PrimaryPeer=Peer0",
-		"Volume:TestVolume.AccountName=CommonAccount",
-		"Volume:TestVolume.CheckpointContainerName=.__checkpoint__",
-		"Volume:TestVolume.CheckpointContainerStoragePolicy=gold",
-		"Volume:TestVolume.CheckpointInterval=10s",
-		"Volume:TestVolume.DefaultPhysicalContainerLayout=PhysicalContainerLayoutReplicated3Way",
-		"Volume:TestVolume.FlowControl=TestFlowControl",
-		"Volume:TestVolume.NonceValuesToReserve=100",
-		"Volume:TestVolume.MaxEntriesPerDirNode=32",
-		"Volume:TestVolume.MaxExtentsPerFileNode=32",
-		"Volume:TestVolume.MaxInodesPerMetadataNode=32",
-		"Volume:TestVolume.MaxLogSegmentsPerMetadataNode=64",
-		"Volume:TestVolume.MaxDirFileNodesPerMetadataNode=16",
-		"Volume:TestVolume.MaxBytesInodeCache=100000",
-		"Volume:TestVolume.InodeCacheEvictInterval=1s",
-		"FSGlobals.VolumeList=TestVolume",
-		"FSGlobals.InodeRecCacheEvictLowLimit=10000",
-		"FSGlobals.InodeRecCacheEvictHighLimit=10010",
-		"FSGlobals.LogSegmentRecCacheEvictLowLimit=10000",
-		"FSGlobals.LogSegmentRecCacheEvictHighLimit=10010",
-		"FSGlobals.BPlusTreeObjectCacheEvictLowLimit=10000",
-		"FSGlobals.BPlusTreeObjectCacheEvictHighLimit=10010",
-		"FSGlobals.DirEntryCacheEvictLowLimit=10000",
-		"FSGlobals.DirEntryCacheEvictHighLimit=10010",
-		"FSGlobals.FileExtentMapEvictLowLimit=10000",
-		"FSGlobals.FileExtentMapEvictHighLimit=10010",
-		"RamSwiftInfo.MaxAccountNameLength=256",
-		"RamSwiftInfo.MaxContainerNameLength=256",
-		"RamSwiftInfo.MaxObjectNameLength=1024",
-		"RamSwiftInfo.AccountListingLimit=10000",
-		"RamSwiftInfo.ContainerListingLimit=10000",
-	}
-
-	testConfMap, err := conf.MakeConfMapFromStrings(testConfMapStrings)
-	if nil != err {
-		return
-	}
-
-	signalHandlerIsArmed := false
-	doneChan := make(chan bool, 1)
-	go ramswift.Daemon("/dev/null", testConfMapStrings, &signalHandlerIsArmed, doneChan, unix.SIGTERM)
-
-	for !signalHandlerIsArmed {
-		time.Sleep(100 * time.Millisecond)
-	}
-
-	err = logger.Up(testConfMap)
-	if nil != err {
-		return
-	}
-
-	err = evtlog.Up(testConfMap)
-	if nil != err {
-		logger.Down()
-		return
-	}
-
-	err = stats.Up(testConfMap)
-	if nil != err {
-		evtlog.Down()
-		logger.Down()
-		return
-	}
-
-	err = dlm.Up(testConfMap)
-	if nil != err {
-		stats.Down()
-		evtlog.Down()
-		logger.Down()
-		return
-	}
-
-	err = swiftclient.Up(testConfMap)
-	if err != nil {
-		dlm.Down()
-		stats.Down()
-		evtlog.Down()
-		logger.Down()
-		return err
-	}
-
-	err = headhunter.Format(testConfMap, "TestVolume")
-	if nil != err {
-		swiftclient.Down()
-		dlm.Down()
-		stats.Down()
-		evtlog.Down()
-		logger.Down()
-		return
-	}
-
-	err = headhunter.Up(testConfMap)
-	if nil != err {
-		swiftclient.Down()
-		dlm.Down()
-		stats.Down()
-		evtlog.Down()
-		logger.Down()
-		return
-	}
-
-	err = inode.Up(testConfMap)
-	if nil != err {
-		headhunter.Down()
-		swiftclient.Down()
-		dlm.Down()
-		stats.Down()
-		evtlog.Down()
-		logger.Down()
-		return
-	}
-
-	err = Up(testConfMap)
-	if nil != err {
-		inode.Down()
-		headhunter.Down()
-		swiftclient.Down()
-		dlm.Down()
-		stats.Down()
-		evtlog.Down()
-		logger.Down()
-		return
-	}
-
-	err = nil
-	return
-}
-
-func testTeardown() (err error) {
-	Down()
-	inode.Down()
-	headhunter.Down()
-	swiftclient.Down()
-	dlm.Down()
-	stats.Down()
-	evtlog.Down()
-	logger.Down()
-
-	testDir, err := os.Getwd()
-	if nil != err {
-		return
-	}
-
-	err = os.Chdir("..")
-	if nil != err {
-		return
-	}
-
-	err = os.RemoveAll(testDir)
-	if nil != err {
-		return
-	}
-
-	err = nil
-	return
-}
-
-=======
->>>>>>> e5e832f3
 // TODO: Enhance this to do a stat() as well and check number of files
 func expectDirectory(t *testing.T, userID inode.InodeUserID, groupID inode.InodeGroupID, inodeNum inode.InodeNumber, expectedEntries []string) {
 	readdirEntries, numEntries, moreEntries, err := mS.Readdir(userID, groupID, nil, inodeNum, "", 0, 0)
